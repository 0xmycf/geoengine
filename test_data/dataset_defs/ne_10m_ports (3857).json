--- conflicted
+++ resolved
@@ -37,7 +37,6 @@
       "dataType": "MultiPoint",
       "spatialReference": "EPSG:3857",
       "columns": {
-<<<<<<< HEAD
         "website": {
           "dataType": "text",
           "measurement": {
@@ -68,12 +67,6 @@
             "type": "unitless"
           }
         }
-=======
-        "website": "text",
-        "name": "text",
-        "natlscale": "int",
-        "scalerank": "float",
-        "featurecla": "text"
       },
       "time": {
         "start": "-262144-01-01T00:00:00+00:00",
@@ -86,7 +79,6 @@
         "upperRightCoordinate": [
           19960627.09494573995471, 14490886.3356366455554962
         ]
->>>>>>> e315c411
       }
     }
   }
