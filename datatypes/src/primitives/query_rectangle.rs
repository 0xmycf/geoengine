--- conflicted
+++ resolved
@@ -84,21 +84,10 @@
     }
 }
 
-<<<<<<< HEAD
-impl From<Vec<u32>> for BandSelection {
-    fn from(value: Vec<u32>) -> Self {
-        Self::new(value.iter().map(|&x| x as usize).collect())
-    }
-}
-
-impl<const N: usize> From<[usize; N]> for BandSelection {
-    fn from(value: [usize; N]) -> Self {
-=======
 impl<const N: usize> TryFrom<[u32; N]> for BandSelection {
     type Error = crate::error::Error;
 
     fn try_from(value: [u32; N]) -> Result<Self, Self::Error> {
->>>>>>> ccebe488
         Self::new(value.to_vec())
     }
 }
