--- conflicted
+++ resolved
@@ -10,7 +10,6 @@
 use std::convert::TryFrom;
 use std::str::FromStr;
 
-<<<<<<< HEAD
 #[derive(Clone, Debug, Deserialize, Serialize, Eq, PartialEq)]
 #[serde(rename_all = "camelCase", tag = "type")]
 pub enum RasterColorizer {
@@ -23,36 +22,6 @@
     // },
 }
 
-#[derive(Copy, Clone, Debug, Deserialize, Serialize, Eq, PartialEq)]
-#[serde(rename_all = "camelCase")]
-#[serde(untagged)]
-pub enum DefaultColors {
-    #[serde(rename_all = "camelCase")]
-    DefaultColor { default_color: RgbaColor },
-    #[serde(rename_all = "camelCase")]
-    OverUnder {
-        over_color: RgbaColor,
-        under_color: RgbaColor,
-    },
-}
-
-impl DefaultColors {
-    pub fn over_color(&self) -> RgbaColor {
-        match self {
-            DefaultColors::DefaultColor { default_color } => *default_color,
-            DefaultColors::OverUnder { over_color, .. } => *over_color,
-        }
-    }
-    pub fn under_color(&self) -> RgbaColor {
-        match self {
-            DefaultColors::DefaultColor { default_color } => *default_color,
-            DefaultColors::OverUnder { under_color, .. } => *under_color,
-        }
-    }
-}
-
-=======
->>>>>>> b44c6aea
 /// A colorizer specifies a mapping between raster values and an output image
 /// There are different variants that perform different kinds of mapping.
 #[derive(Clone, Debug, Deserialize, Serialize, Eq, PartialEq)]
