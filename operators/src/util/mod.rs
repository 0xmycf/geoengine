--- conflicted
+++ resolved
@@ -1,7 +1,4 @@
-<<<<<<< HEAD
-=======
 pub mod gdal;
->>>>>>> 8fa61b15
 pub mod input;
 pub mod math;
 pub mod number_statistics;
