<<<<<<< HEAD
use self::codegen::ExpressionAst;
=======
use self::{
    codegen::ExpressionAst, compiled::LinkedExpression, parser::ExpressionParser,
    query_processor::ExpressionInput,
};
>>>>>>> 83ced786
use crate::{
    engine::{
        CanonicOperatorName, InitializedRasterOperator, InitializedSources, Operator, OperatorName,
        RasterBandDescriptor, RasterBandDescriptors, RasterOperator, RasterQueryProcessor,
        RasterResultDescriptor, SingleRasterSource, TypedRasterQueryProcessor,
        WorkflowOperatorPath,
    },
<<<<<<< HEAD
    processing::expression::query_processor::ExpressionQueryProcessor,
=======
    error::InvalidNumberOfExpressionInputBands,
    processing::expression::{codegen::Parameter, query_processor::ExpressionQueryProcessor},
>>>>>>> 83ced786
    util::Result,
};
use async_trait::async_trait;
use geoengine_datatypes::{primitives::Measurement, raster::RasterDataType};
use serde::{Deserialize, Serialize};
use snafu::ensure;

pub use self::codegen::Parameter;
pub use self::compiled::LinkedExpression;
pub use self::error::ExpressionError;
pub use self::parser::ExpressionParser;

mod codegen;
mod compiled;
mod error;
mod functions;
mod parser;
mod query_processor;

/// Parameters for the `Expression` operator.
/// * The `expression` must only contain simple arithmetic
///     calculations.
/// * `output_type` is the data type of the produced raster tiles.
/// * `output_no_data_value` is the no data value of the output raster
/// * `output_measurement` is the measurement description of the output
#[derive(Debug, Serialize, Deserialize, PartialEq, Eq, Clone)]
#[serde(rename_all = "camelCase")]
pub struct ExpressionParams {
    pub expression: String,
    pub output_type: RasterDataType,
    pub output_measurement: Option<Measurement>,
    pub map_no_data: bool,
}
/// The `Expression` operator calculates an expression for all pixels of the input rasters bands and
/// produces raster tiles of a given output type
pub type Expression = Operator<ExpressionParams, SingleRasterSource>;

/// Create a parameter name from an index.
/// Starts with `A`.
///
/// ## Note
///
/// This function only makes sense for indices between 0 and 25.
///
fn index_to_parameter(index: usize) -> String {
    let index = index as u32;
    let start_index = 'A' as u32;

    let parameter = char::from_u32(start_index + index).unwrap_or_default();

    parameter.to_string()
}

#[typetag::serde]
#[async_trait]
impl RasterOperator for Expression {
    async fn _initialize(
        self: Box<Self>,
        path: WorkflowOperatorPath,
        context: &dyn crate::engine::ExecutionContext,
    ) -> Result<Box<dyn InitializedRasterOperator>> {
        let name = CanonicOperatorName::from(&self);

        let source = self.sources.initialize_sources(path, context).await?.raster;

        let in_descriptor = source.result_descriptor();

        ensure!(
            !in_descriptor.bands.is_empty() && in_descriptor.bands.len() <= 8,
            InvalidNumberOfExpressionInputBands {
                found: in_descriptor.bands.len()
            }
        );

        // we refer to raster bands by A, B, C, …
        let parameters = (0..in_descriptor.bands.len())
            .map(|i| {
                let parameter = index_to_parameter(i);
                Parameter::Number(parameter.into())
            })
            .collect::<Vec<_>>();

        let expression = ExpressionParser::new(&parameters)?.parse(
            "expression", // TODO: generate and store a unique name
            &self.params.expression,
        )?;

        let result_descriptor = RasterResultDescriptor {
            data_type: self.params.output_type,
            spatial_reference: in_descriptor.spatial_reference,
            time: in_descriptor.time,
            bbox: in_descriptor.bbox,
            resolution: in_descriptor.resolution,
            bands: RasterBandDescriptors::new(vec![RasterBandDescriptor::new(
                "expression".into(), // TODO: how to name the band?
                self.params
                    .output_measurement
                    .as_ref()
                    .map_or(Measurement::Unitless, Measurement::clone),
            )])?,
        };

        let initialized_operator = InitializedExpression {
            name,
            result_descriptor,
            source,
            expression,
            map_no_data: self.params.map_no_data,
        };

        Ok(initialized_operator.boxed())
    }

    span_fn!(Expression);
}

impl OperatorName for Expression {
    const TYPE_NAME: &'static str = "Expression";
}

pub struct InitializedExpression {
    name: CanonicOperatorName,
    result_descriptor: RasterResultDescriptor,
    source: Box<dyn InitializedRasterOperator>,
    expression: ExpressionAst,
    map_no_data: bool,
}

/// Macro for generating the match cases for number of bands to the `ExpressionInput` struct.
macro_rules! generate_match_cases {
    ($num_bands:expr, $output_type:expr, $expression:expr, $source_processor:expr, $result_descriptor:expr, $map_no_data:expr, $($x:expr),*) => {
        match $num_bands {
            $(
                $x => call_generic_raster_processor!(
                    $output_type,
                    ExpressionQueryProcessor::new(
                        $expression,
                        ExpressionInput::<$x> {
                            raster: $source_processor,
                        },
                        $result_descriptor,
                        $map_no_data.clone(),
                    )
                    .boxed()
                ),
            )*
            _ => unreachable!("number of bands was checked to be between 1 and 8"),
        }
    };
}

impl InitializedRasterOperator for InitializedExpression {
    fn query_processor(&self) -> Result<TypedRasterQueryProcessor> {
        let output_type = self.result_descriptor().data_type;

        let expression = LinkedExpression::new(&self.expression)?;

        let source_processor = self.source.query_processor()?.into_f64();

        Ok(generate_match_cases!(
            self.source.result_descriptor().bands.len(),
            output_type,
            expression,
            source_processor,
            self.result_descriptor.clone(),
            self.map_no_data,
            1,
            2,
            3,
            4,
            5,
            6,
            7,
            8
        ))
    }

    fn result_descriptor(&self) -> &RasterResultDescriptor {
        &self.result_descriptor
    }

    fn canonic_name(&self) -> CanonicOperatorName {
        self.name.clone()
    }
}

#[cfg(test)]
mod tests {
    use super::*;
    use crate::engine::{
        MockExecutionContext, MockQueryContext, MultipleRasterSources, QueryProcessor,
    };
    use crate::mock::{MockRasterSource, MockRasterSourceParams};
    use crate::processing::{RasterStacker, RasterStackerParams};
    use futures::StreamExt;
    use geoengine_datatypes::primitives::{BandSelection, CacheHint, CacheTtlSeconds};
    use geoengine_datatypes::primitives::{
        Measurement, RasterQueryRectangle, SpatialPartition2D, SpatialResolution, TimeInterval,
    };
    use geoengine_datatypes::raster::{
        Grid2D, GridOrEmpty, MapElements, MaskedGrid2D, RasterTile2D, TileInformation,
        TilingSpecification,
    };
    use geoengine_datatypes::spatial_reference::SpatialReference;
    use geoengine_datatypes::util::test::TestDefault;

    #[test]
    fn deserialize_params() {
        let s =
            r#"{"expression":"1*A","outputType":"F64","outputMeasurement":null,"mapNoData":false}"#;

        assert_eq!(
            serde_json::from_str::<ExpressionParams>(s).unwrap(),
            ExpressionParams {
                expression: "1*A".to_owned(),
                output_type: RasterDataType::F64,
                output_measurement: None,
                map_no_data: false,
            }
        );
    }

    #[test]
    fn serialize_params() {
        let s =
            r#"{"expression":"1*A","outputType":"F64","outputMeasurement":null,"mapNoData":false}"#;

        assert_eq!(
            s,
            serde_json::to_string(&ExpressionParams {
                expression: "1*A".to_owned(),
                output_type: RasterDataType::F64,
                output_measurement: None,
                map_no_data: false,
            })
            .unwrap()
        );
    }

    #[test]
    fn serialize_params_no_data() {
        let s =
            r#"{"expression":"1*A","outputType":"F64","outputMeasurement":null,"mapNoData":false}"#;

        assert_eq!(
            s,
            serde_json::to_string(&ExpressionParams {
                expression: "1*A".to_owned(),
                output_type: RasterDataType::F64,
                output_measurement: None,
                map_no_data: false,
            })
            .unwrap()
        );
    }

    #[tokio::test]
    async fn basic_unary() {
        let tile_size_in_pixels = [3, 2].into();
        let tiling_specification = TilingSpecification {
            origin_coordinate: [0.0, 0.0].into(),
            tile_size_in_pixels,
        };

        let ctx = MockExecutionContext::new_with_tiling_spec(tiling_specification);

        let raster_a = make_raster(Some(3));

        let o = Expression {
            params: ExpressionParams {
                expression: "2 * A".to_string(),
                output_type: RasterDataType::I8,
                output_measurement: Some(Measurement::Unitless),
                map_no_data: false,
            },
            sources: SingleRasterSource { raster: raster_a },
        }
        .boxed()
        .initialize(WorkflowOperatorPath::initialize_root(), &ctx)
        .await
        .unwrap();

        let processor = o.query_processor().unwrap().get_i8().unwrap();

        let ctx = MockQueryContext::new(1.into());
        let result_stream = processor
            .query(
                RasterQueryRectangle {
                    spatial_bounds: SpatialPartition2D::new_unchecked(
                        (0., 3.).into(),
                        (2., 0.).into(),
                    ),
                    time_interval: Default::default(),
                    spatial_resolution: SpatialResolution::one(),
                    attributes: BandSelection::first(),
                },
                &ctx,
            )
            .await
            .unwrap();

        let result: Vec<Result<RasterTile2D<i8>>> = result_stream.collect().await;

        assert_eq!(result.len(), 1);

        assert_eq!(
            result[0].as_ref().unwrap().grid_array,
            GridOrEmpty::from(
                MaskedGrid2D::new(
                    Grid2D::new([3, 2].into(), vec![2, 4, 0, 8, 10, 12],).unwrap(),
                    Grid2D::new([3, 2].into(), vec![true, true, false, true, true, true],).unwrap()
                )
                .unwrap()
            )
        );
    }

    #[tokio::test]
    async fn unary_map_no_data() {
        let tile_size_in_pixels = [3, 2].into();
        let tiling_specification = TilingSpecification {
            origin_coordinate: [0.0, 0.0].into(),
            tile_size_in_pixels,
        };

        let ctx = MockExecutionContext::new_with_tiling_spec(tiling_specification);

        let raster_a = make_raster(Some(3));

        let o = Expression {
            params: ExpressionParams {
                expression: "2 * A".to_string(),
                output_type: RasterDataType::I8,
                output_measurement: Some(Measurement::Unitless),
                map_no_data: true,
            },
            sources: SingleRasterSource { raster: raster_a },
        }
        .boxed()
        .initialize(WorkflowOperatorPath::initialize_root(), &ctx)
        .await
        .unwrap();

        let processor = o.query_processor().unwrap().get_i8().unwrap();

        let ctx = MockQueryContext::new(1.into());
        let result_stream = processor
            .query(
                RasterQueryRectangle {
                    spatial_bounds: SpatialPartition2D::new_unchecked(
                        (0., 3.).into(),
                        (2., 0.).into(),
                    ),
                    time_interval: Default::default(),
                    spatial_resolution: SpatialResolution::one(),
                    attributes: BandSelection::first(),
                },
                &ctx,
            )
            .await
            .unwrap();

        let result: Vec<Result<RasterTile2D<i8>>> = result_stream.collect().await;

        assert_eq!(result.len(), 1);

        assert_eq!(
            result[0].as_ref().unwrap().grid_array,
            GridOrEmpty::from(
                MaskedGrid2D::new(
                    Grid2D::new([3, 2].into(), vec![2, 4, 0, 8, 10, 12],).unwrap(), // pixels with no data are turned to Default::default() wich is 0. And 0 is the out_no_data value.
                    Grid2D::new([3, 2].into(), vec![true, true, false, true, true, true],).unwrap()
                )
                .unwrap()
            )
        );
    }

    #[tokio::test]
    async fn basic_binary() {
        let tile_size_in_pixels = [3, 2].into();
        let tiling_specification = TilingSpecification {
            origin_coordinate: [0.0, 0.0].into(),
            tile_size_in_pixels,
        };

        let ctx = MockExecutionContext::new_with_tiling_spec(tiling_specification);

        let raster_a = make_raster(None);
        let raster_b = make_raster(None);

        let o = Expression {
            params: ExpressionParams {
                expression: "A+B".to_string(),
                output_type: RasterDataType::I8,
                output_measurement: Some(Measurement::Unitless),
                map_no_data: false,
            },
            sources: SingleRasterSource {
                raster: RasterStacker {
                    params: RasterStackerParams {},
                    sources: MultipleRasterSources {
                        rasters: vec![raster_a, raster_b],
                    },
                }
                .boxed(),
            },
        }
        .boxed()
        .initialize(WorkflowOperatorPath::initialize_root(), &ctx)
        .await
        .unwrap();

        let processor = o.query_processor().unwrap().get_i8().unwrap();

        let ctx = MockQueryContext::new(1.into());
        let result_stream = processor
            .query(
                RasterQueryRectangle {
                    spatial_bounds: SpatialPartition2D::new_unchecked(
                        (0., 3.).into(),
                        (2., 0.).into(),
                    ),
                    time_interval: Default::default(),
                    spatial_resolution: SpatialResolution::one(),
                    attributes: BandSelection::first(),
                },
                &ctx,
            )
            .await
            .unwrap();

        let result: Vec<Result<RasterTile2D<i8>>> = result_stream.collect().await;

        assert_eq!(result.len(), 1);

        assert_eq!(
            result[0].as_ref().unwrap().grid_array,
            Grid2D::new([3, 2].into(), vec![2, 4, 6, 8, 10, 12],)
                .unwrap()
                .into()
        );
    }

    #[tokio::test]
    async fn basic_coalesce() {
        let tile_size_in_pixels = [3, 2].into();
        let tiling_specification = TilingSpecification {
            origin_coordinate: [0.0, 0.0].into(),
            tile_size_in_pixels,
        };

        let ctx = MockExecutionContext::new_with_tiling_spec(tiling_specification);

        let raster_a = make_raster(Some(3));
        let raster_b = make_raster(None);

        let o = Expression {
            params: ExpressionParams {
                expression: "if A IS NODATA {
                       B * 2
                   } else if A == 6 {
                       NODATA
                   } else {
                       A
                   }"
                .to_string(),
                output_type: RasterDataType::I8,
                output_measurement: Some(Measurement::Unitless),
                map_no_data: true,
            },
            sources: SingleRasterSource {
                raster: RasterStacker {
                    params: RasterStackerParams {},
                    sources: MultipleRasterSources {
                        rasters: vec![raster_a, raster_b],
                    },
                }
                .boxed(),
            },
        }
        .boxed()
        .initialize(WorkflowOperatorPath::initialize_root(), &ctx)
        .await
        .unwrap();

        let processor = o.query_processor().unwrap().get_i8().unwrap();

        let ctx = MockQueryContext::new(1.into());
        let result_stream = processor
            .query(
                RasterQueryRectangle {
                    spatial_bounds: SpatialPartition2D::new_unchecked(
                        (0., 3.).into(),
                        (2., 0.).into(),
                    ),
                    time_interval: Default::default(),
                    spatial_resolution: SpatialResolution::one(),
                    attributes: BandSelection::first(),
                },
                &ctx,
            )
            .await
            .unwrap();

        let result: Vec<Result<RasterTile2D<i8>>> = result_stream.collect().await;

        assert_eq!(result.len(), 1);

        assert_eq!(
            result[0].as_ref().unwrap().grid_array,
            GridOrEmpty::from(
                MaskedGrid2D::new(
                    Grid2D::new([3, 2].into(), vec![1, 2, 6, 4, 5, 0],).unwrap(),
                    Grid2D::new([3, 2].into(), vec![true, true, true, true, true, false],).unwrap()
                )
                .unwrap()
            )
        );
    }

    #[tokio::test]
    async fn basic_ternary() {
        let no_data_value = 3;
        let no_data_value_option = Some(no_data_value);

        let tile_size_in_pixels = [3, 2].into();
        let tiling_specification = TilingSpecification {
            origin_coordinate: [0.0, 0.0].into(),
            tile_size_in_pixels,
        };

        let ctx = MockExecutionContext::new_with_tiling_spec(tiling_specification);

        let raster_a = make_raster(no_data_value_option);
        let raster_b = make_raster(no_data_value_option);
        let raster_c = make_raster(no_data_value_option);

        let o = Expression {
            params: ExpressionParams {
                expression: "A+B+C".to_string(),
                output_type: RasterDataType::I8,
                output_measurement: Some(Measurement::Unitless),
                map_no_data: false,
            },
            sources: SingleRasterSource {
                raster: RasterStacker {
                    params: RasterStackerParams {},
                    sources: MultipleRasterSources {
                        rasters: vec![raster_a, raster_b, raster_c],
                    },
                }
                .boxed(),
            },
        }
        .boxed()
        .initialize(WorkflowOperatorPath::initialize_root(), &ctx)
        .await
        .unwrap();

        let processor = o.query_processor().unwrap().get_i8().unwrap();

        let ctx = MockQueryContext::new(1.into());
        let result_stream = processor
            .query(
                RasterQueryRectangle {
                    spatial_bounds: SpatialPartition2D::new_unchecked(
                        (0., 3.).into(),
                        (2., 0.).into(),
                    ),
                    time_interval: Default::default(),
                    spatial_resolution: SpatialResolution::one(),
                    attributes: BandSelection::first(),
                },
                &ctx,
            )
            .await
            .unwrap();

        let result: Vec<Result<RasterTile2D<i8>>> = result_stream.collect().await;

        assert_eq!(result.len(), 1);

        let first_result = result[0].as_ref().unwrap();

        assert!(!first_result.is_empty());

        let grid = match &first_result.grid_array {
            GridOrEmpty::Grid(g) => g,
            GridOrEmpty::Empty(_) => panic!(),
        };

        let res: Vec<Option<i8>> = grid.masked_element_deref_iterator().collect();

        assert_eq!(
            res,
            [Some(3), Some(6), None, Some(12), Some(15), Some(18)] // third is None is because all inputs are masked because 3 == no_data_value
        );
    }

    #[tokio::test]
    async fn octave_inputs() {
        let no_data_value = 0;
        let no_data_value_option = Some(no_data_value);

        let tile_size_in_pixels = [3, 2].into();
        let tiling_specification = TilingSpecification {
            origin_coordinate: [0.0, 0.0].into(),
            tile_size_in_pixels,
        };

        let ctx = MockExecutionContext::new_with_tiling_spec(tiling_specification);

        let raster_a = make_raster(no_data_value_option);
        let raster_b = make_raster(no_data_value_option);
        let raster_c = make_raster(no_data_value_option);
        let raster_d = make_raster(no_data_value_option);
        let raster_e = make_raster(no_data_value_option);
        let raster_f = make_raster(no_data_value_option);
        let raster_g = make_raster(no_data_value_option);
        let raster_h = make_raster(no_data_value_option);

        let o = Expression {
            params: ExpressionParams {
                expression: "A+B+C+D+E+F+G+H".to_string(),
                output_type: RasterDataType::I8,
                output_measurement: Some(Measurement::Unitless),
                map_no_data: false,
            },
            sources: SingleRasterSource {
                raster: RasterStacker {
                    params: RasterStackerParams {},
                    sources: MultipleRasterSources {
                        rasters: vec![
                            raster_a, raster_b, raster_c, raster_d, raster_e, raster_f, raster_g,
                            raster_h,
                        ],
                    },
                }
                .boxed(),
            },
        }
        .boxed()
        .initialize(WorkflowOperatorPath::initialize_root(), &ctx)
        .await
        .unwrap();

        let processor = o.query_processor().unwrap().get_i8().unwrap();

        let ctx = MockQueryContext::new(1.into());
        let result_stream = processor
            .query(
                RasterQueryRectangle {
                    spatial_bounds: SpatialPartition2D::new_unchecked(
                        (0., 3.).into(),
                        (2., 0.).into(),
                    ),
                    time_interval: Default::default(),
                    spatial_resolution: SpatialResolution::one(),
                    attributes: BandSelection::first(),
                },
                &ctx,
            )
            .await
            .unwrap();

        let result: Vec<Result<RasterTile2D<i8>>> = result_stream.collect().await;

        assert_eq!(result.len(), 1);

        assert_eq!(
            result[0].as_ref().unwrap().grid_array,
            Grid2D::new([3, 2].into(), vec![8, 16, 24, 32, 40, 48],)
                .unwrap()
                .into()
        );
    }

    #[tokio::test]
    async fn test_functions() {
        let no_data_value = 0;
        let tile_size_in_pixels = [3, 2].into();
        let tiling_specification = TilingSpecification {
            origin_coordinate: [0.0, 0.0].into(),
            tile_size_in_pixels,
        };

        let ectx = MockExecutionContext::new_with_tiling_spec(tiling_specification);

        let raster_a = make_raster(Some(no_data_value));

        let o = Expression {
            params: ExpressionParams {
                expression: "min(A * pi(), 10)".to_string(),
                output_type: RasterDataType::I8,
                output_measurement: Some(Measurement::Unitless),
                map_no_data: false,
            },
            sources: SingleRasterSource {
                raster: RasterStacker {
                    params: RasterStackerParams {},
                    sources: MultipleRasterSources {
                        rasters: vec![raster_a],
                    },
                }
                .boxed(),
            },
        }
        .boxed()
        .initialize(WorkflowOperatorPath::initialize_root(), &ectx)
        .await
        .unwrap();

        let processor = o.query_processor().unwrap().get_i8().unwrap();

        let ctx = MockQueryContext::new(1.into());
        let result_stream = processor
            .query(
                RasterQueryRectangle {
                    spatial_bounds: SpatialPartition2D::new_unchecked(
                        (0., 3.).into(),
                        (2., 0.).into(),
                    ),
                    time_interval: Default::default(),
                    spatial_resolution: SpatialResolution::one(),
                    attributes: BandSelection::first(),
                },
                &ctx,
            )
            .await
            .unwrap();

        let result: Vec<Result<RasterTile2D<i8>>> = result_stream.collect().await;

        assert_eq!(result.len(), 1);

        assert_eq!(
            result[0].as_ref().unwrap().grid_array,
            Grid2D::new([3, 2].into(), vec![3, 6, 9, 10, 10, 10],)
                .unwrap()
                .into()
        );
    }

    fn make_raster(no_data_value: Option<i8>) -> Box<dyn RasterOperator> {
        make_raster_with_cache_hint(no_data_value, CacheHint::no_cache())
    }

    fn make_raster_with_cache_hint(
        no_data_value: Option<i8>,
        cache_hint: CacheHint,
    ) -> Box<dyn RasterOperator> {
        let raster = Grid2D::<i8>::new([3, 2].into(), vec![1, 2, 3, 4, 5, 6]).unwrap();

        let real_raster = if let Some(no_data_value) = no_data_value {
            MaskedGrid2D::from(raster)
                .map_elements(|e: Option<i8>| e.filter(|v| *v != no_data_value))
                .into()
        } else {
            GridOrEmpty::from(raster)
        };

        let raster_tile = RasterTile2D::new_with_tile_info(
            TimeInterval::default(),
            TileInformation {
                global_tile_position: [-1, 0].into(),
                tile_size_in_pixels: [3, 2].into(),
                global_geo_transform: TestDefault::test_default(),
            },
            0,
            real_raster,
            cache_hint,
        );

        MockRasterSource {
            params: MockRasterSourceParams {
                data: vec![raster_tile],
                result_descriptor: RasterResultDescriptor {
                    data_type: RasterDataType::I8,
                    spatial_reference: SpatialReference::epsg_4326().into(),
                    time: None,
                    bbox: None,
                    resolution: None,
                    bands: RasterBandDescriptors::new_single_band(),
                },
            },
        }
        .boxed()
    }

    #[tokio::test]
    async fn it_attaches_cache_hint_1() {
        let no_data_value = 0;
        let tile_size_in_pixels = [3, 2].into();
        let tiling_specification = TilingSpecification {
            origin_coordinate: [0.0, 0.0].into(),
            tile_size_in_pixels,
        };

        let ectx = MockExecutionContext::new_with_tiling_spec(tiling_specification);

        let cache_hint = CacheHint::seconds(1234);
        let raster_a = make_raster_with_cache_hint(Some(no_data_value), cache_hint);

        let o = Expression {
            params: ExpressionParams {
                expression: "min(A * pi(), 10)".to_string(),
                output_type: RasterDataType::I8,
                output_measurement: Some(Measurement::Unitless),
                map_no_data: false,
            },
            sources: SingleRasterSource {
                raster: RasterStacker {
                    params: RasterStackerParams {},
                    sources: MultipleRasterSources {
                        rasters: vec![raster_a],
                    },
                }
                .boxed(),
            },
        }
        .boxed()
        .initialize(WorkflowOperatorPath::initialize_root(), &ectx)
        .await
        .unwrap();

        let processor = o.query_processor().unwrap().get_i8().unwrap();

        let ctx = MockQueryContext::new(1.into());
        let result_stream = processor
            .query(
                RasterQueryRectangle {
                    spatial_bounds: SpatialPartition2D::new_unchecked(
                        (0., 3.).into(),
                        (2., 0.).into(),
                    ),
                    time_interval: Default::default(),
                    spatial_resolution: SpatialResolution::one(),
                    attributes: BandSelection::first(),
                },
                &ctx,
            )
            .await
            .unwrap();

        let result: Vec<Result<RasterTile2D<i8>>> = result_stream.collect().await;

        assert_eq!(result.len(), 1);

        assert!(
            result[0].as_ref().unwrap().cache_hint.total_ttl_seconds() > CacheTtlSeconds::new(0)
                && result[0].as_ref().unwrap().cache_hint.total_ttl_seconds()
                    <= cache_hint.total_ttl_seconds()
        );
    }

    #[tokio::test]
    async fn it_attaches_cache_hint_2() {
        let no_data_value = 0;
        let tile_size_in_pixels = [3, 2].into();
        let tiling_specification = TilingSpecification {
            origin_coordinate: [0.0, 0.0].into(),
            tile_size_in_pixels,
        };

        let ectx = MockExecutionContext::new_with_tiling_spec(tiling_specification);

        let cache_hint_a = CacheHint::seconds(1234);
        let raster_a = make_raster_with_cache_hint(Some(no_data_value), cache_hint_a);

        let cache_hint_b = CacheHint::seconds(4567);
        let raster_b = make_raster_with_cache_hint(Some(no_data_value), cache_hint_b);

        let o = Expression {
            params: ExpressionParams {
                expression: "A + B".to_string(),
                output_type: RasterDataType::I8,
                output_measurement: Some(Measurement::Unitless),
                map_no_data: false,
            },
            sources: SingleRasterSource {
                raster: RasterStacker {
                    params: RasterStackerParams {},
                    sources: MultipleRasterSources {
                        rasters: vec![raster_a, raster_b],
                    },
                }
                .boxed(),
            },
        }
        .boxed()
        .initialize(WorkflowOperatorPath::initialize_root(), &ectx)
        .await
        .unwrap();

        let processor = o.query_processor().unwrap().get_i8().unwrap();

        let ctx = MockQueryContext::new(1.into());
        let result_stream = processor
            .query(
                RasterQueryRectangle {
                    spatial_bounds: SpatialPartition2D::new_unchecked(
                        (0., 3.).into(),
                        (2., 0.).into(),
                    ),
                    time_interval: Default::default(),
                    spatial_resolution: SpatialResolution::one(),
                    attributes: BandSelection::first(),
                },
                &ctx,
            )
            .await
            .unwrap();

        let result: Vec<Result<RasterTile2D<i8>>> = result_stream.collect().await;

        assert_eq!(result.len(), 1);

        assert_eq!(
            result[0].as_ref().unwrap().cache_hint.expires(),
            cache_hint_a.merged(&cache_hint_b).expires()
        );
    }

    #[tokio::test]
    async fn it_attaches_cache_hint_3() {
        let no_data_value = 0;
        let tile_size_in_pixels = [3, 2].into();
        let tiling_specification = TilingSpecification {
            origin_coordinate: [0.0, 0.0].into(),
            tile_size_in_pixels,
        };

        let ectx = MockExecutionContext::new_with_tiling_spec(tiling_specification);

        let cache_hint_a = CacheHint::seconds(1234);
        let raster_a = make_raster_with_cache_hint(Some(no_data_value), cache_hint_a);

        let cache_hint_b = CacheHint::seconds(4567);
        let raster_b = make_raster_with_cache_hint(Some(no_data_value), cache_hint_b);

        let cache_hint_c = CacheHint::seconds(7891);
        let raster_c = make_raster_with_cache_hint(Some(no_data_value), cache_hint_c);

        let o = Expression {
            params: ExpressionParams {
                expression: "A + B".to_string(),
                output_type: RasterDataType::I8,
                output_measurement: Some(Measurement::Unitless),
                map_no_data: false,
            },
            sources: SingleRasterSource {
                raster: RasterStacker {
                    params: RasterStackerParams {},
                    sources: MultipleRasterSources {
                        rasters: vec![raster_a, raster_b, raster_c],
                    },
                }
                .boxed(),
            },
        }
        .boxed()
        .initialize(WorkflowOperatorPath::initialize_root(), &ectx)
        .await
        .unwrap();

        let processor = o.query_processor().unwrap().get_i8().unwrap();

        let ctx = MockQueryContext::new(1.into());
        let result_stream = processor
            .query(
                RasterQueryRectangle {
                    spatial_bounds: SpatialPartition2D::new_unchecked(
                        (0., 3.).into(),
                        (2., 0.).into(),
                    ),
                    time_interval: Default::default(),
                    spatial_resolution: SpatialResolution::one(),
                    attributes: BandSelection::first(),
                },
                &ctx,
            )
            .await
            .unwrap();

        let result: Vec<Result<RasterTile2D<i8>>> = result_stream.collect().await;

        assert_eq!(result.len(), 1);

        assert_eq!(
            result[0].as_ref().unwrap().cache_hint.expires(),
            cache_hint_a
                .merged(&cache_hint_b)
                .merged(&cache_hint_c)
                .expires()
        );
    }
}<|MERGE_RESOLUTION|>--- conflicted
+++ resolved
@@ -1,11 +1,7 @@
-<<<<<<< HEAD
-use self::codegen::ExpressionAst;
-=======
 use self::{
     codegen::ExpressionAst, compiled::LinkedExpression, parser::ExpressionParser,
     query_processor::ExpressionInput,
 };
->>>>>>> 83ced786
 use crate::{
     engine::{
         CanonicOperatorName, InitializedRasterOperator, InitializedSources, Operator, OperatorName,
@@ -13,12 +9,8 @@
         RasterResultDescriptor, SingleRasterSource, TypedRasterQueryProcessor,
         WorkflowOperatorPath,
     },
-<<<<<<< HEAD
-    processing::expression::query_processor::ExpressionQueryProcessor,
-=======
     error::InvalidNumberOfExpressionInputBands,
     processing::expression::{codegen::Parameter, query_processor::ExpressionQueryProcessor},
->>>>>>> 83ced786
     util::Result,
 };
 use async_trait::async_trait;
