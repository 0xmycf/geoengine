--- conflicted
+++ resolved
@@ -174,12 +174,9 @@
 #[cfg(test)]
 mod tests {
     use super::*;
-<<<<<<< HEAD
     use crate::engine::MockExecutionContextCreator;
+    use crate::mock::MockFeatureCollectionSource;
     use crate::mock::{MockFeatureCollectionSource, MockFeatureCollectionSourceParams};
-=======
-    use crate::mock::MockFeatureCollectionSource;
->>>>>>> 35c41ef4
     use geoengine_datatypes::primitives::{
         BoundingBox2D, Coordinate2D, FeatureData, MultiPoint, TimeInterval,
     };
