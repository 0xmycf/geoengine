use super::{
    ExecutionContext, InitializedOperator, InitializedRasterOperator, InitializedVectorOperator,
    Operator, RasterOperator, VectorOperator,
};
use crate::util::Result;
use serde::{Deserialize, Serialize};

#[derive(Debug, Serialize, Deserialize, Clone)]
pub struct OperatorImpl<P> {
    pub params: P,
    pub raster_sources: Vec<Box<dyn RasterOperator>>,
    pub vector_sources: Vec<Box<dyn VectorOperator>>,
}

impl<P> Operator for OperatorImpl<P> where P: std::fmt::Debug + Send + Sync + Clone + 'static {}

#[derive(Debug, Serialize, Deserialize, PartialEq, Clone)]
pub struct SourceOperatorImpl<P> {
    pub params: P,
}

impl<P> Operator for SourceOperatorImpl<P> where P: std::fmt::Debug + Send + Sync + Clone + 'static {}

<<<<<<< HEAD
pub struct InitilaizedOperatorImpl<Parameters, ResultDescriptor, State> {
    pub params: Parameters,
    pub raster_sources: Vec<Box<InitializedRasterOperator>>,
    pub vector_sources: Vec<Box<InitializedVectorOperator>>,
=======
#[derive(Clone)]
pub struct InitializedOperatorImpl<P, R, S> {
    pub params: P,
    pub raster_sources: Vec<Box<dyn InitializedRasterOperator>>,
    pub vector_sources: Vec<Box<dyn InitializedVectorOperator>>,
>>>>>>> c01d5de9
    pub context: ExecutionContext,
    pub result_descriptor: R,
    pub state: S,
}

impl<P, R, S> InitializedOperatorImpl<P, R, S> {
    pub fn new(
        params: P,
        context: ExecutionContext,
        result_descriptor: R,
        raster_sources: Vec<Box<InitializedRasterOperator>>,
        vector_sources: Vec<Box<InitializedVectorOperator>>,
        state: S,
    ) -> Self {
        Self {
            params,
            raster_sources,
            vector_sources,
            context,
            result_descriptor,
            state,
        }
    }

    pub fn create<RF, SF>(
        params: P,
        context: ExecutionContext,
        state_fn: SF,
        result_descriptor_fn: RF,
        raster_sources_not_init: Vec<Box<dyn RasterOperator>>,
        vector_sources_not_init: Vec<Box<dyn VectorOperator>>,
    ) -> Result<Self>
    where
        RF: Fn(
            &P,
            &ExecutionContext,
            &S,
            &[Box<InitializedRasterOperator>],
            &[Box<InitializedVectorOperator>],
        ) -> Result<R>,
        SF: Fn(
            &P,
            &ExecutionContext,
            &[Box<InitializedRasterOperator>],
            &[Box<InitializedVectorOperator>],
        ) -> Result<S>,
    {
        let raster_sources = raster_sources_not_init
            .into_iter()
            .map(|o| o.initialized_operator(context))
            .collect::<Result<Vec<Box<InitializedRasterOperator>>>>()?;
        let vector_sources = vector_sources_not_init
            .into_iter()
            .map(|o| o.into_initialized_operator(context))
            .collect::<Result<Vec<Box<InitializedVectorOperator>>>>()?;
        let state = state_fn(
            &params,
            &context,
            raster_sources.as_slice(),
            vector_sources.as_slice(),
        )?;

        let result_descriptor = result_descriptor_fn(
            &params,
            &context,
            &state,
            raster_sources.as_slice(),
            vector_sources.as_slice(),
        )?;

        Ok(Self::new(
            params,
            context,
            result_descriptor,
            raster_sources,
            vector_sources,
            state,
        ))
    }
}

impl<P, R, S> InitializedOperator for InitializedOperatorImpl<P, R, S>
where
    P: std::fmt::Debug + Clone + 'static,
    R: std::fmt::Debug + Clone + 'static,
    S: std::clone::Clone + 'static,
{
    fn execution_context(&self) -> &ExecutionContext {
        &self.context
    }
    fn raster_sources(&self) -> &[Box<InitializedRasterOperator>] {
        self.raster_sources.as_slice()
    }
    fn vector_sources(&self) -> &[Box<InitializedVectorOperator>] {
        self.vector_sources.as_slice()
    }
    fn raster_sources_mut(&mut self) -> &mut [Box<InitializedRasterOperator>] {
        self.raster_sources.as_mut_slice()
    }
    fn vector_sources_mut(&mut self) -> &mut [Box<InitializedVectorOperator>] {
        self.vector_sources.as_mut_slice()
    }
}<|MERGE_RESOLUTION|>--- conflicted
+++ resolved
@@ -21,18 +21,10 @@
 
 impl<P> Operator for SourceOperatorImpl<P> where P: std::fmt::Debug + Send + Sync + Clone + 'static {}
 
-<<<<<<< HEAD
-pub struct InitilaizedOperatorImpl<Parameters, ResultDescriptor, State> {
-    pub params: Parameters,
+pub struct InitializedOperatorImpl<P, R, S> {
+    pub params: P,
     pub raster_sources: Vec<Box<InitializedRasterOperator>>,
     pub vector_sources: Vec<Box<InitializedVectorOperator>>,
-=======
-#[derive(Clone)]
-pub struct InitializedOperatorImpl<P, R, S> {
-    pub params: P,
-    pub raster_sources: Vec<Box<dyn InitializedRasterOperator>>,
-    pub vector_sources: Vec<Box<dyn InitializedVectorOperator>>,
->>>>>>> c01d5de9
     pub context: ExecutionContext,
     pub result_descriptor: R,
     pub state: S,
