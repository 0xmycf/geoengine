--- conflicted
+++ resolved
@@ -16,10 +16,7 @@
 };
 pub use query::{
     ChunkByteSize, MockQueryContext, QueryAbortRegistration, QueryAbortTrigger, QueryContext,
-<<<<<<< HEAD
-=======
     QueryContextExtensions,
->>>>>>> 66fe48c5
 };
 pub use query_processor::{
     BoxRasterQueryProcessor, PlotQueryProcessor, QueryProcessor, RasterQueryProcessor,
