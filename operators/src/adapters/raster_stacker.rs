--- conflicted
+++ resolved
@@ -2,13 +2,14 @@
 use futures::future::JoinAll;
 use futures::stream::Stream;
 use futures::{ready, Future};
-use geoengine_datatypes::primitives::{RasterQueryRectangle, SpatialPartition2D, TimeInterval};
+use geoengine_datatypes::primitives::{
+    BandSelection, RasterQueryRectangle, SpatialPartition2D, TimeInterval,
+};
 use geoengine_datatypes::raster::{GridSize, Pixel, RasterTile2D, TileInformation, TilingStrategy};
 use pin_project::pin_project;
 use std::pin::Pin;
 use std::task::{Context, Poll};
 
-<<<<<<< HEAD
 use super::Queryable;
 
 #[pin_project(project = ArrayStateProjection)]
@@ -78,50 +79,6 @@
     // the current query rectangle, which is advanced over time by increasing the start time
     query_rect: RasterQueryRectangle,
     num_spatial_tiles: Option<usize>,
-=======
-/// Stacks the bands of the input raster streams to create a single raster stream with all the combined bands.
-///
-/// TODO: align the input streams temporally, currently the adapter will throw an error if the input streams are not aligned
-#[pin_project(project = RasterStackerAdapterProjection)]
-pub struct RasterStackerAdapter<S> {
-    #[pin]
-    streams: Vec<S>,
-    batch_size_per_stream: Vec<u32>,
-    current_stream: usize,
-    current_stream_item: u32,
-    current_time: Option<TimeInterval>,
-    finished: bool,
-}
-
-pub struct StreamBundle<S> {
-    pub stream: S,
-    pub num_bands: u32,
-}
-
-impl<S> From<(S, u32)> for StreamBundle<S> {
-    fn from(value: (S, u32)) -> Self {
-        debug_assert!(value.1 > 0, "At least one band required");
-        Self {
-            stream: value.0,
-            num_bands: value.1,
-        }
-    }
-}
-
-impl<S> RasterStackerAdapter<S> {
-    pub fn new(streams: Vec<StreamBundle<S>>) -> Result<Self> {
-        ensure!(!streams.is_empty(), AtLeastOneStreamRequired);
-
-        Ok(RasterStackerAdapter {
-            batch_size_per_stream: streams.iter().map(|s| s.num_bands).collect(),
-            streams: streams.into_iter().map(|s| s.stream).collect(),
-            current_stream: 0,
-            current_stream_item: 0,
-            current_time: None,
-            finished: false,
-        })
-    }
->>>>>>> ccebe488
 }
 
 impl<T, F> RasterStackerAdapter<T, F>
@@ -134,7 +91,10 @@
     pub fn new(queryables: Vec<RasterStackerSource<F>>, query_rect: RasterQueryRectangle) -> Self {
         debug_assert!(
             query_rect.attributes.count()
-                == queryables.iter().map(|q| q.band_idxs.len()).sum::<usize>(),
+                == queryables
+                    .iter()
+                    .map(|q| q.band_idxs.len() as u32)
+                    .sum::<u32>(),
             "number of bands in query rectangle must match number of bands in queryables"
         );
 
@@ -178,7 +138,6 @@
             num_spatial_tiles,
         } = self.project();
 
-<<<<<<< HEAD
         loop {
             match state.as_mut().project() {
                 ArrayStateProjection::Initial => {
@@ -186,7 +145,8 @@
                         .iter()
                         .map(|source| {
                             let mut query_rect = query_rect.clone();
-                            query_rect.attributes = source.band_idxs.clone().into();
+                            query_rect.attributes =
+                                BandSelection::new_unchecked(source.band_idxs.clone());
                             source.queryable.query(query_rect.clone())
                         })
                         .collect::<Vec<_>>();
@@ -208,32 +168,6 @@
                                 return Poll::Ready(Some(Err(e)));
                             }
                         }
-=======
-        if let Ok(tile) = item.as_mut() {
-            // compute output band number from its place among all bands of all inputs
-            let band = batch_size_per_stream
-                .iter()
-                .take(*current_stream)
-                .sum::<u32>()
-                + *current_stream_item;
-            tile.band = band;
-
-            // TODO: replace time check with temporal alignment
-            if let Some(time) = current_time {
-                if band == 0 {
-                    // save the first bands time
-                    *current_time = Some(tile.time);
-                } else {
-                    // all other bands must have the same time as the first band
-                    if tile.time != *time {
-                        return Poll::Ready(Some(Err(
-                            Error::InputStreamsMustBeTemporallyAligned {
-                                stream_index: *current_stream,
-                                expected: *time,
-                                found: tile.time,
-                            },
-                        )));
->>>>>>> ccebe488
                     }
 
                     // all sources produced an output, set the stream to be consumed
@@ -346,8 +280,8 @@
                             .iter()
                             .take(*current_stream)
                             .map(|b| b.band_idxs.len() as u32)
-                            .sum::<u32>() as usize
-                            + *current_band;
+                            .sum::<u32>()
+                            + *current_band as u32;
                         tile.time = *time_slice;
 
                         // make progress
@@ -590,7 +524,7 @@
                 spatial_bounds: SpatialPartition2D::new_unchecked([0., 1.].into(), [3., 0.].into()),
                 time_interval: TimeInterval::new_unchecked(0, 10),
                 spatial_resolution: SpatialResolution::one(),
-                attributes: [0, 1].into(),
+                attributes: [0, 1].try_into().unwrap(),
             },
         );
 
@@ -870,7 +804,7 @@
                 spatial_bounds: SpatialPartition2D::new_unchecked([0., 1.].into(), [3., 0.].into()),
                 time_interval: TimeInterval::new_unchecked(0, 10),
                 spatial_resolution: SpatialResolution::one(),
-                attributes: [0, 1, 2, 3].into(),
+                attributes: [0, 1, 2, 3].try_into().unwrap(),
             },
         );
 
@@ -1157,7 +1091,7 @@
                 spatial_bounds: SpatialPartition2D::new_unchecked([0., 1.].into(), [3., 0.].into()),
                 time_interval: TimeInterval::new_unchecked(0, 10),
                 spatial_resolution: SpatialResolution::one(),
-                attributes: [0, 1, 2, 3].into(),
+                attributes: [0, 1, 2, 3].try_into().unwrap(),
             },
         );
 
