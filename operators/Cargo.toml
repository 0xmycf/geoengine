--- conflicted
+++ resolved
@@ -21,10 +21,7 @@
 float-cmp = "0.9"
 futures = "0.3"
 gdal = "0.11"
-<<<<<<< HEAD
-=======
 gdal-sys = "0.5"
->>>>>>> b00eed77
 geo = "0.18"
 geoengine-datatypes = { path = "../datatypes" }
 itertools = "0.10"
