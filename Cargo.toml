[workspace]
members = ["datatypes", "expression", "macros", "operators", "services"]
exclude = [
    "expression/deps-workspace", # Buggy, cf. https://github.com/rust-lang/cargo/issues/6745
    ".scripts",
]
# Edition 2021 defaults to resolver 2, but virtual workspaces default to resolver 1, so we need to set it explicitly.
resolver = "2"

[workspace.package]
version = "0.8.0"
authors = [
    "Christian Beilschmidt <beilschmidt@mathematik.uni-marburg.de>",
    "Johannes Drönner <droenner@mathematik.uni-marburg.de>",
    "Michael Mattig <mattig@mathematik.uni-marburg.de>",
]
edition = "2024"
publish = false
license-file = "LICENSE"
documentation = "https://docs.geoengine.io"
repository = "https://github.com/geo-engine/geoengine"

# Rust does not inline across crates if link-time optimization (LTO) is off, which it is by default.
# TODO: Maybe https://rust-lang.github.io/rust-clippy/stable/index.html#missing_inline_in_public_items is more suitable
[profile.release]
lto = true

[profile.ci]
inherits = "test"
strip = "debuginfo"

[workspace.lints.clippy]
# configure default clippy lints
complexity = { level = "warn", priority = 0 }
style = { level = "warn", priority = 0 }
perf = { level = "warn", priority = 0 }
pedantic = { level = "warn", priority = 0 }
correctness = "deny"

# disable some pedantic lints
result_large_err = { level = "allow", priority = 1 }          # TODO: investigate this
cast_possible_truncation = { level = "allow", priority = 1 }
cast_possible_wrap = { level = "allow", priority = 1 }
cast_precision_loss = { level = "allow", priority = 1 }
cast_sign_loss = { level = "allow", priority = 1 }
default_trait_access = { level = "allow", priority = 1 }
missing_errors_doc = { level = "allow", priority = 1 }
module_name_repetitions = { level = "allow", priority = 1 }
must_use_candidate = { level = "allow", priority = 1 }
non_ascii_literal = { level = "allow", priority = 1 }
option_if_let_else = { level = "allow", priority = 1 }
similar_names = { level = "allow", priority = 1 }
single_match_else = { level = "allow", priority = 1 }
type_repetition_in_bounds = { level = "allow", priority = 1 }
wildcard_imports = { level = "allow", priority = 1 }

# enable some restriction lints
dbg_macro = { level = "warn", priority = 1 }
print_stderr = { level = "warn", priority = 1 }
print_stdout = { level = "warn", priority = 1 }
unimplemented = { level = "warn", priority = 1 }
unwrap_used = { level = "warn", priority = 1 }

[workspace.dependencies]
actix = { version = "0.13", default-features = false }
actix-files = "0.6"
actix-http = { version = "3.6", features = ["ws"] }
actix-multipart = "0.7"
actix-rt = "2.9"
actix-web = "4.5"
actix-web-actors = "4.3"
actix-web-httpauth = "0.8"
aes-gcm = "0.10.3"
anyhow = "1.0"
approx = "0.5"
arrow = { version = "54.2", features = ["ipc_compression"] }
arrow-array = "54.2"
arrow-ord = "54.2"
arrow-schema = { version = "54.2", features = ["serde"] }
aruna-rust-api = "2.0.0-beta.12"
assert_cmd = "2.0"
async-stream = "0.3"
async-trait = "0.1"
base64 = "0.22"
bb8-postgres = { version = "0.9", features = [
    "with-uuid-1",
    "with-chrono-0_4",
    "with-serde_json-1",
] }
bytes = "1.10" # for postgres-types impls
chrono = { version = "0.4", features = ["serde"] }
clap = { version = "4.5", features = ["derive"] }
clap_derive = "4.5"
config = "0.15"
convert_case = "0.7"
criterion = "0.5"
csv = "1.3"
erased-serde = "0.4"
fallible-iterator = "0.2" # only for postgres-protocol
flexi_logger = { version = "0.29", features = ["trc"] }
float-cmp = "0.10"
futures = "0.3"
futures-util = "0.3"
gdal = "0.17"
gdal-sys = "0.10"
# when changing geo version also adapt the Cargo.toml in the expression "deps-workspace"!
geo = "0.29.3"
geo-rand = "0.4"
geo-types = "0.7.15"                                                       # important for compatibility when linking expressions
geojson = { version = "0.24", features = ["geo-types"] }
httptest = "0.16"
image = "0.25"
itertools = "0.14"
libloading = "0.8"
log = "0.4"
lru = "0.13"
lz4_flex = "0.11"
mime = "0.3"
ndarray = { version = "0.16", features = ["approx"] }                      # has to match with `ort`
num = "0.4"
num-traits = "0.2"
oauth2 = "5.0"
openidconnect = "4.0"
ordered-float = { version = "5.0", features = ["serde"] }
# `opentelemetry` version has to be compatible with `tracing-opentelemetry` & `opentelemetry-*`
opentelemetry = { version = "0.28", default-features = false, features = [
    "trace",
] }
opentelemetry_sdk = { version = "0.28", features = ["rt-tokio"] }
opentelemetry-otlp = { version = "0.28", features = ["grpc-tonic"] }
ort = "2.0.0-rc.9"
ouroboros = "0.18"
paste = "1.0"
pbkdf2 = "0.12.2"
pest = "2.7"
pest_derive = "2.7"
pin-project = "1.1"
postgres-protocol = "0.6"
postgres-types = { version = "0.2", features = [
    "array-impls",
    "derive",
    "with-chrono-0_4",
    "with-uuid-1",
] }
pretty_assertions = "1.4"
prettyplease = "0.2"
proc-macro2 = "1.0"
proj = "0.28" # needs to stay fixed to use fixed proj version
proj-sys = "0.25" # needs to stay fixed to use fixed proj version
prost = "0.12" # must be compatible with `aruna-rust-api`
pwhash = "1.0"
quote = "1.0"
rand = "0.9"
rayon = "1.8"
reqwest = { version = "0.12", features = [
    "json",
    "multipart",
    "stream",
] } # has to match with `oauth`
rustc-hash = { version = "2.1", default-features = false }
serde = { version = "1.0", features = ["derive", "rc"] }
serde_json = "1.0"
serde_urlencoded = "0.7"
serde_with = "3.12"
serial_test = "3.0"
sha2 = "0.10.8"
snafu = "0.8"
stac = "0.12"
stream-cancel = "0.8"
strum = { version = "0.27", features = ["derive"] }
strum_macros = "0.27"
syn = { version = "2.0", features = ["full", "extra-traits"] }
tempfile = "3.18"
time = "0.3"
tokio = { version = "1.43", features = [
    "fs",
    "macros",
    "signal",
    "sync",
    "rt-multi-thread",
    "time",
] }
tokio-postgres = "0.7"
tonic = { version = "0.11", features = [
    "tls",
    "tls-roots",
] } # must be compatible with `aruna-rust-api`
tracing = "0.1"
tracing-actix-web = "0.7"
tracing-opentelemetry = "0.29" # As of 0.26, tracing-opentelemetry is one version ahead of the opentelemetry crates
tracing-subscriber = { version = "0.3", features = [
    "local-time",
    "ansi",
    "tracing-log",
] }
typetag = "0.2"
url = { version = "2.5", features = ["serde"] }
utoipa = { version = "5.3", features = [
    "actix_extras",
    "chrono",
    "debug",
    "url",
    "uuid",
] }
utoipa-swagger-ui = { version = "9", features = ["actix-web"] }
uuid = { version = "1.12", features = [
    "serde",
    "v4",
    "v5",
] } # must be compatible with `bb8-postgres`
<<<<<<< HEAD
validator = { version = "0.20", features = ["derive"] }
=======
validator = { version = "0.20.0", features = ["derive"] }
>>>>>>> 55ff63a6
vergen = "9.0"
vergen-gitcl = "1.0"
walkdir = "2.4"
wkt = "0.12"
xml-rs = "0.8"
zip = "2.2"<|MERGE_RESOLUTION|>--- conflicted
+++ resolved
@@ -208,11 +208,7 @@
     "v4",
     "v5",
 ] } # must be compatible with `bb8-postgres`
-<<<<<<< HEAD
 validator = { version = "0.20", features = ["derive"] }
-=======
-validator = { version = "0.20.0", features = ["derive"] }
->>>>>>> 55ff63a6
 vergen = "9.0"
 vergen-gitcl = "1.0"
 walkdir = "2.4"
