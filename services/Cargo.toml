--- conflicted
+++ resolved
@@ -86,12 +86,7 @@
   "rt-multi-thread",
 ] }
 tokio-postgres = { version = "0.7" }
-<<<<<<< HEAD
-tokio-util = { version = "0.7", features = ["codec"] }
 tonic = { version = "0.11.0", features = [
-=======
-tonic = { version = "0.9", features = [
->>>>>>> 78e72297
   "tls",
   "tls-roots",
 ] } # must be compatible with `aruna-rust-api`
@@ -128,19 +123,11 @@
 
 [dev-dependencies]
 assert_cmd = "2.0"
-<<<<<<< HEAD
-httptest = "0.15.2"
-hyper = "0.14"
-prost = "0.12.3"
-serial_test = "2.0"
-tempfile = "3.1"
-=======
 httptest = "0.15"
 pretty_assertions = "1.4"
-prost = "0.11"            # must be compatbile with aruna-rust-api
+prost = "0.12.3"            # must be compatbile with aruna-rust-api
 serial_test = "3.0"
 tempfile = "3.10"
->>>>>>> 78e72297
 xml-rs = "0.8"
 
 [build-dependencies]
