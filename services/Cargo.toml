[package]
name = "geoengine-services"
version = "0.7.0"
authors = [
    "Christian Beilschmidt <beilschmidt@mathematik.uni-marburg.de>",
    "Johannes Drönner <droenner@mathematik.uni-marburg.de>",
    "Michael Mattig <mattig@mathematik.uni-marburg.de>",
]
edition = "2021"
build = "build.rs"

[features]
nature40 = ["xml"]
xml = ["quick-xml"]
postgres = ["postgres-types", "bb8-postgres"]
odm = ["pro"]
nfdi = ["postgres", "geoengine-datatypes/postgres", "scienceobjectsdb_rust_api", "pro"]
ebv = []
# This compiles Geo Engine Pro
pro = ["postgres", "geoengine-operators/pro", "geoengine-datatypes/pro"]
xgboost = ["pro", "geoengine-operators/xgboost"]


[dependencies]
actix = { version = "0.13", default-features = false }
actix-files = "0.6"
<<<<<<< HEAD
actix-http = { version = "3.2", features = ["ws"] }
actix-multipart = "0.4"
=======
actix-http = "3.2"
actix-multipart = "0.5"
>>>>>>> 91988d84
actix-rt = "2.6"
actix-web = "4.2"
actix-web-actors = "4.2"
actix-web-httpauth = "0.8"
async-trait = "0.1"
base64 = "0.21"
bb8-postgres = { version = "0.8", features = ["with-uuid-1", "with-chrono-0_4", "with-serde_json-1"], optional = true }
bytes = "1.0"
chrono = { version = "0.4", features = ["serde"] }
config = "0.13"
erased-serde = "0.3"
flexi_logger = { version = "0.25", features = ["trc"] }
float-cmp = "0.9"
futures = "0.3"
futures-util = "0.3"
gdal =  "0.14.0"
gdal-sys = "0.8"
geo = "0.23"
geoengine-datatypes = { path = "../datatypes" }
geoengine-operators = { path = "../operators" }
geojson = {version = "0.24", features = ["geo-types"]}
image = "0.24"
lazy_static = "1.4"
log = "0.4"
mime = "0.3"
oauth2 = "4.2.3"
openidconnect = "2.3.2"
opentelemetry = { version = "0.18", default-features = false, features = ["trace"] }
opentelemetry-jaeger = "0.17"
ordered-float = { version= "3.0", features = ["serde"] }
num-traits = "0.2"
paste = "1.0"
postgres-types = { version = "0.2", features = ["derive"], optional = true }
proj = "0.22"
proj-sys = "0.19"
pwhash = "1.0"
quick-xml = { version = "0.27", optional = true }
rayon = "1.5"
regex = "1.5"
reqwest = { version = "0.11", features = ["json", "multipart", "stream"] }
scienceobjectsdb_rust_api = { version = "0.2.0-rc1", optional = true }
serde = { version = "1.0", features = ["derive", "rc"] }
serde_json = "1.0"
serde_urlencoded = "0.7"
serde_with = "2.0"
snafu = "0.7"
stream-cancel = "0.8"
strum = { version = "0.24", features = ["derive"] }
time = "0.3"
tokio = { version = "1.15", features = ["macros", "fs", "signal", "sync", "rt-multi-thread"] }
tokio-postgres = { version = "0.7" }
tokio-util = { version = "0.7", features = ["codec"] }
tonic = { version = "0.6", features = ["tls", "tls-roots"] } # must be compatible with `scienceobjectsdb_rust_api`
tracing = "0.1"
tracing-actix-web = "0.7"
tracing-opentelemetry = "0.18"
tracing-subscriber = { version = "0.3", features = ["local-time", "ansi", "tracing-log"] }
typetag = "0.2"
url = { version = "2.2", features = ["serde"] }
utoipa = { version = "3.0", features = ["actix_extras", "chrono", "uuid"] }
utoipa-swagger-ui = { version = "=3.0.2", features = ["actix-web"] }
uuid = { version = "1.1", features = ["serde", "v4", "v5"] } # must be compatible with `bb8-postgres`
walkdir = "2.3"
zip = "0.6"

[target.'cfg(target_os = "linux")'.dependencies]
nix = "0.26"

[dev-dependencies]
httptest = "0.15.2"
rand = "0.8.4"
tempfile = "3.1"
wiremock-grpc = "0.0.3-alpha1"
xml-rs = "0.8.3"
serial_test = "1.0"

[build-dependencies]
vergen = "7"

[[bench]]
name = "quota_check"
harness = false
required-features = ["pro"]<|MERGE_RESOLUTION|>--- conflicted
+++ resolved
@@ -24,13 +24,8 @@
 [dependencies]
 actix = { version = "0.13", default-features = false }
 actix-files = "0.6"
-<<<<<<< HEAD
 actix-http = { version = "3.2", features = ["ws"] }
-actix-multipart = "0.4"
-=======
-actix-http = "3.2"
 actix-multipart = "0.5"
->>>>>>> 91988d84
 actix-rt = "2.6"
 actix-web = "4.2"
 actix-web-actors = "4.2"
