[package]
name = "geoengine-services"
version = "0.1.0"
authors = [
    "Christian Beilschmidt <beilschmidt@mathematik.uni-marburg.de>",
    "Johannes Drönner <droenner@mathematik.uni-marburg.de>",
    "Michael Mattig <mattig@mathematik.uni-marburg.de>",
]
edition = "2018"

[features]
postgres = ["postgres-types", "bb8-postgres"]

[dependencies]
async-trait = "0.1"
base64 = "0.13"
bb8-postgres = { version = "0.7", features = ["with-uuid-0_8", "with-chrono-0_4", "with-serde_json-1"], optional = true }
bytes = "1.0"
chrono = { version = "0.4", features = ["serde"] }
config = "0.11"
futures = "0.3"
<<<<<<< HEAD
gdal = { version = "0.8" }
=======
gdal = { version = "0.7", features = ["datetime"] }
>>>>>>> 29173dc8
geoengine-datatypes = { path = "../datatypes" }
geoengine-operators = { path = "../operators" }
image = "0.23"
lazy_static = "1.4"
mime = "0.3"
mpart-async = "0.5"
num-traits = "0.2"
paste = "1.0"
postgres-types = { version = "0.2", features = ["derive"], optional = true }
pwhash = "1.0"
serde = { version = "1.0", features = ["derive"] }
serde_json = "1.0"
serde_urlencoded = "0.7"
snafu = "0.6"
strum = { version = "0.20", features = ["derive"] }
tokio = { version = "1.1", features = ["macros", "signal", "sync", "rt-multi-thread"] }
uuid = { version = "0.8", features = ["serde", "v4", "v5"] }
warp = "0.3"

[dev-dependencies]
clap = "3.0.0-beta.1"
tempfile = "3.1"
xml-rs = "0.8.3"
reqwest = "0.11.0"<|MERGE_RESOLUTION|>--- conflicted
+++ resolved
@@ -19,11 +19,7 @@
 chrono = { version = "0.4", features = ["serde"] }
 config = "0.11"
 futures = "0.3"
-<<<<<<< HEAD
-gdal = { version = "0.8" }
-=======
-gdal = { version = "0.7", features = ["datetime"] }
->>>>>>> 29173dc8
+gdal = { version = "0.8", features = ["datetime"] }
 geoengine-datatypes = { path = "../datatypes" }
 geoengine-operators = { path = "../operators" }
 image = "0.23"
