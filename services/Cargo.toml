[package]
name = "geoengine-services"
version.workspace = true
authors.workspace = true
edition.workspace = true
publish.workspace = true
license-file.workspace = true
documentation.workspace = true
repository.workspace = true
build = "build.rs"

[features]
# This compiles Geo Engine Pro
pro = [
  "geoengine-operators/pro",
  "geoengine-datatypes/pro",
  "geoengine-macros/pro",
  "dep:xgboost-rs",
]

[dependencies]
actix = { version = "0.13", default-features = false }
actix-files = "0.6"
actix-http = { version = "3.6", features = ["ws"] }
actix-multipart = "0.6"
actix-rt = "2.9"
actix-web = "4.5"
actix-web-actors = "4.3"
actix-web-httpauth = "0.8"
aruna-rust-api = { version = "1.0.0-rc.6" }
async-trait = "0.1"
base64 = "0.21"
bb8-postgres = { version = "0.8", features = [
  "with-uuid-1",
  "with-chrono-0_4",
  "with-serde_json-1",
] }
bytes = "1.5"
chrono = { version = "0.4", features = ["serde"] }
config = "0.14"
derive_builder = "0.13"
erased-serde = "0.4"
flexi_logger = { version = "0.27", features = ["trc"] }
float-cmp = "0.9"
futures = "0.3"
futures-util = "0.3"
gdal = "0.16"
gdal-sys = "0.9"
geo = "0.27"
geoengine-datatypes = { path = "../datatypes" }
geoengine-macros = { path = "../macros" }
geoengine-operators = { path = "../operators" }
geojson = { version = "0.24", features = ["geo-types"] }
itertools = "0.12"
log = "0.4"
mime = "0.3"
oauth2 = "4.4.2"
openidconnect = "3.4"
# `opentelemetry` version has to be compatible with `tracing-opentelemetry` & `opentelemetry-jaeger`
opentelemetry = { version = "0.21", default-features = false, features = [
  "trace",
] }
opentelemetry-jaeger = "0.20"
ordered-float = { version = "4.2", features = ["serde"] }
num-traits = "0.2"
postgres-types = { version = "0.2", features = ["derive", "array-impls"] }
proj = "0.22" # needs to stay fixed to use fixed proj version
proj-sys = "0.19" # needs to stay fixed to use fixed proj version
pwhash = "1.0"
rand = "0.8"
rayon = "1.8"
reqwest = { version = "0.11", features = ["json", "multipart", "stream"] }
serde = { version = "1.0", features = ["derive", "rc"] }
serde_json = "1.0"
serde_urlencoded = "0.7"
serde_with = "3.6"
snafu = "0.8"
stream-cancel = "0.8"
strum = { version = "0.26", features = ["derive"] }
time = "0.3"
tokio = { version = "1.36", features = [
  "macros",
  "fs",
  "signal",
  "sync",
  "rt-multi-thread",
] }
tokio-postgres = { version = "0.7" }
tonic = { version = "0.9", features = [
  "tls",
  "tls-roots",
] } # must be compatible with `aruna-rust-api`
tracing = "0.1"
tracing-actix-web = "0.7"
tracing-opentelemetry = "0.22"
tracing-subscriber = { version = "0.3", features = [
  "local-time",
  "ansi",
  "tracing-log",
] }
typetag = "0.2"
url = { version = "2.5", features = ["serde"] }
utoipa = { version = "4.2", features = [
  "actix_extras",
  "chrono",
  "url",
  "uuid",
] }
utoipa-swagger-ui = { version = "6.0", features = ["actix-web"] }
uuid = { version = "1.7", features = [
  "serde",
  "v4",
  "v5",
] } # must be compatible with `bb8-postgres`
validator = { version = "0.16", features = ["derive"] }
walkdir = "2.4"
xgboost-rs = { version = "0.3", optional = true, features = ["use_serde"] }
zip = "0.6"
assert-json-diff = "2.0.2"

[target.'cfg(target_os = "linux")'.dependencies]
nix = { version = "0.27", features = ["socket"] }

[dev-dependencies]
assert_cmd = "2.0"
httptest = "0.15.5"
<<<<<<< HEAD
pretty_assertions = "1.4"
prost = "0.11"            # must be compatbile with aruna-rust-api
=======
prost = "0.11"      # must be compatbile with aruna-rust-api
>>>>>>> 5688ef8e
serial_test = "3.0"
tempfile = "3.10"
xml-rs = "0.8"

[build-dependencies]
vergen = { version = "8", features = ["build", "cargo", "git", "gitcl"] }

[[bench]]
name = "quota_check"
harness = false
required-features = ["pro"]

[lints]
workspace = true<|MERGE_RESOLUTION|>--- conflicted
+++ resolved
@@ -123,13 +123,9 @@
 
 [dev-dependencies]
 assert_cmd = "2.0"
-httptest = "0.15.5"
-<<<<<<< HEAD
+httptest = "0.15"
 pretty_assertions = "1.4"
 prost = "0.11"            # must be compatbile with aruna-rust-api
-=======
-prost = "0.11"      # must be compatbile with aruna-rust-api
->>>>>>> 5688ef8e
 serial_test = "3.0"
 tempfile = "3.10"
 xml-rs = "0.8"
