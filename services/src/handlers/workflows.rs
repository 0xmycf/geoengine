--- conflicted
+++ resolved
@@ -1197,85 +1197,4 @@
             result.as_slice()
         );
     }
-<<<<<<< HEAD
-=======
-
-    #[tokio::test]
-    #[allow(clippy::too_many_lines)]
-    async fn dataset_from_workflow_task_failure() {
-        let exe_ctx_tiling_spec = TilingSpecification {
-            origin_coordinate: (0., 0.).into(),
-            tile_size_in_pixels: GridShape::new([600, 600]),
-        };
-
-        // override the pixel size since this test was designed for 600 x 600 pixel tiles
-        let ctx = InMemoryContext::new_with_context_spec(
-            exe_ctx_tiling_spec,
-            TestDefault::test_default(),
-        );
-
-        let session_id = ctx.default_session_ref().await.id();
-
-        let dataset = add_ndvi_to_datasets(&ctx).await;
-
-        let workflow = Workflow {
-            operator: TypedOperator::Raster(
-                GdalSource {
-                    params: GdalSourceParameters {
-                        data: dataset.into(),
-                    },
-                }
-                .boxed(),
-            ),
-        };
-
-        let workflow_id = WorkflowId::from_hash(&workflow);
-
-        // create dataset from workflow
-        let req = test::TestRequest::post()
-            .uri(&format!("/datasetFromWorkflow/{workflow_id}"))
-            .append_header((header::AUTHORIZATION, Bearer::new(session_id.to_string())))
-            .append_header((header::CONTENT_TYPE, mime::APPLICATION_JSON))
-            .set_payload(
-                r#"{
-                "name": "foo",
-                "description": null,
-                "query": {
-                    "spatialBounds": {
-                        "upperLeftCoordinate": {
-                            "x": -10.0,
-                            "y": 80.0
-                        },
-                        "lowerRightCoordinate": {
-                            "x": 50.0,
-                            "y": 20.0
-                        }
-                    },
-                    "timeInterval": {
-                        "start": 1388534400000,
-                        "end": 1388534401000
-                    },
-                    "spatialResolution": {
-                        "x": 0.1,
-                        "y": 0.1
-                    }
-                }
-            }"#,
-            );
-        let res = send_test_request(req, ctx.clone()).await;
-
-        assert_eq!(res.status(), 200, "{:?}", res.response());
-
-        let task_response =
-            serde_json::from_str::<TaskResponse>(&read_body_string(res).await).unwrap();
-
-        wait_for_task_to_finish(ctx.tasks(), task_response.task_id).await;
-
-        let status = ctx.tasks().status(task_response.task_id).await.unwrap();
-
-        assert!(
-            matches!(status, TaskStatus::Failed { error: _, clean_up } if matches!(clean_up, TaskCleanUpStatus::Completed {..}))
-        ); //TODO: Consider matching error as well.
-    }
->>>>>>> 8661625e
 }