use std::collections::HashSet;

use crate::datasets::listing::DatasetProvider;
use crate::datasets::storage::{AddDataset, DatasetDefinition, DatasetStore, MetaDataDefinition};
use crate::datasets::upload::{UploadId, UploadRootPath};
use crate::error;
use crate::error::Result;
use crate::handlers::Context;
use crate::util::config::get_config_element;
use crate::util::user_input::UserInput;
use crate::util::IdResponse;
use crate::workflows::registry::WorkflowRegistry;
use crate::workflows::workflow::{Workflow, WorkflowId};
use actix_web::{web, FromRequest, Responder};
use futures::future::join_all;
use geoengine_datatypes::dataset::{DatasetId, InternalDatasetId};
use geoengine_datatypes::primitives::{AxisAlignedRectangle, RasterQueryRectangle};
use geoengine_datatypes::spatial_reference::SpatialReference;
use geoengine_datatypes::util::Identifier;
use geoengine_operators::engine::{OperatorDatasets, TypedOperator, TypedResultDescriptor};
use geoengine_operators::source::{
    FileNotFoundHandling, GdalDatasetGeoTransform, GdalDatasetParameters, GdalMetaDataStatic,
};
use geoengine_operators::util::raster_stream_to_geotiff::{
    raster_stream_to_geotiff, GdalGeoTiffDatasetMetadata, GdalGeoTiffOptions,
};
use geoengine_operators::{call_on_generic_raster_processor_gdal_types, call_on_typed_operator};
use serde::{Deserialize, Serialize};
use snafu::ResultExt;
use tokio::fs;

pub(crate) fn init_workflow_routes<C>(cfg: &mut web::ServiceConfig)
where
    C: Context,
    C::Session: FromRequest,
{
    cfg.service(
        web::scope("/workflow")
            .service(web::resource("").route(web::post().to(register_workflow_handler::<C>)))
            .service(web::resource("/{id}").route(web::get().to(load_workflow_handler::<C>)))
            .service(
                web::resource("/{id}/metadata")
                    .route(web::get().to(get_workflow_metadata_handler::<C>)),
            )
            .service(
                web::resource("/{id}/provenance")
                    .route(web::get().to(get_workflow_provenance_handler::<C>)),
            ),
    )
    .service(
        web::resource("datasetFromWorkflow/{workflow_id}")
            .route(web::post().to(dataset_from_workflow_handler::<C>)),
    );
}

/// Registers a new [Workflow].
///
/// # Example
///
/// ```text
/// POST /workflow
/// Authorization: Bearer e9da345c-b1df-464b-901c-0335a0419227
///
/// {
///   "type": "Vector",
///   "operator": {
///     "type": "MockPointSource",
///     "params": {
///       "points": [
///         { "x": 0.0, "y": 0.1 },
///         { "x": 1.0, "y": 1.1 }
///       ]
///     }
///   }
/// }
/// ```
/// Response:
/// ```text
/// {
///   "id": "cee25e8c-18a0-5f1b-a504-0bc30de21e06"
/// }
/// ```
async fn register_workflow_handler<C: Context>(
    session: C::Session,
    ctx: web::Data<C>,
    workflow: web::Json<Workflow>,
) -> Result<impl Responder> {
    let workflow = workflow.into_inner();

    // ensure the workflow is valid by initializing it
    let execution_context = ctx.execution_context(session)?;
    match workflow.clone().operator {
        TypedOperator::Vector(o) => {
            o.initialize(&execution_context)
                .await
                .context(error::Operator)?;
        }
        TypedOperator::Raster(o) => {
            o.initialize(&execution_context)
                .await
                .context(error::Operator)?;
        }
        TypedOperator::Plot(o) => {
            o.initialize(&execution_context)
                .await
                .context(error::Operator)?;
        }
    }

    let id = ctx.workflow_registry_ref().register(workflow).await?;
    Ok(web::Json(IdResponse::from(id)))
}

/// Retrieves an existing [Workflow] using its id.
///
/// # Example
///
/// ```text
/// GET /workflow/cee25e8c-18a0-5f1b-a504-0bc30de21e06
/// Authorization: Bearer e9da345c-b1df-464b-901c-0335a0419227
/// ```
/// Response:
/// ```text
/// {
///   "type": "Vector",
///   "operator": {
///     "type": "MockPointSource",
///     "params": {
///       "points": [
///         {
///           "x": 0.0,
///           "y": 0.1
///         },
///         {
///           "x": 1.0,
///           "y": 1.1
///         }
///       ]
///     }
///   }
/// }
/// ```
async fn load_workflow_handler<C: Context>(
    id: web::Path<WorkflowId>,
    _session: C::Session,
    ctx: web::Data<C>,
) -> Result<impl Responder> {
    let wf = ctx.workflow_registry_ref().load(&id.into_inner()).await?;
    Ok(web::Json(wf))
}

/// Gets the metadata of a workflow.
///
/// # Example
///
/// ```text
/// GET /workflow/cee25e8c-18a0-5f1b-a504-0bc30de21e06/metadata
/// Authorization: Bearer e9da345c-b1df-464b-901c-0335a0419227
/// ```
/// Response:
/// ```text
/// {
///   "dataType": "MultiPoint",
///   "spatialReference": "EPSG:4326",
///   "columns": {}
/// }
/// ```
async fn get_workflow_metadata_handler<C: Context>(
    id: web::Path<WorkflowId>,
    session: C::Session,
    ctx: web::Data<C>,
) -> Result<impl Responder> {
    let workflow = ctx.workflow_registry_ref().load(&id.into_inner()).await?;

    let execution_context = ctx.execution_context(session)?;

    // TODO: use cache here
    let result_descriptor: TypedResultDescriptor = call_on_typed_operator!(
        workflow.operator,
        operator => {
            let operator = operator
                .initialize(&execution_context).await
                .context(error::Operator)?;

            #[allow(clippy::clone_on_copy)]
            operator.result_descriptor().clone().into()
        }
    );

    Ok(web::Json(result_descriptor))
}

/// Gets the provenance of all datasets used in a workflow.
///
/// # Example
///
/// ```text
/// GET /workflow/cee25e8c-18a0-5f1b-a504-0bc30de21e06/provenance
/// Authorization: Bearer e9da345c-b1df-464b-901c-0335a0419227
/// ```
/// Response:
/// ```text
/// [{
///   "id": {
///     "type": "internal",
///     "datasetId": "846a823a-6859-4b94-ab0a-c1de80f593d8"
///   },
///   "citation": "Author, Dataset Tile",
///   "license": "Some license",
///   "uri": "http://example.org/"
/// }, {
///   "id": {
///     "type": "internal",
///     "datasetId": "453cd398-f271-437b-9c3d-7f42213ea30a"
///   },
///   "citation": "Another Author, Another Dataset Tile",
///   "license": "Some other license",
///   "uri": "http://example.org/"
/// }]
/// ```
async fn get_workflow_provenance_handler<C: Context>(
    id: web::Path<WorkflowId>,
    session: C::Session,
    ctx: web::Data<C>,
) -> Result<impl Responder> {
    let workflow = ctx.workflow_registry_ref().load(&id.into_inner()).await?;

    let datasets = workflow.operator.datasets();

    let db = ctx.dataset_db_ref();

    let provenance: Vec<_> = datasets
        .iter()
        .map(|id| db.provenance(&session, id))
        .collect();
    let provenance: Result<Vec<_>> = join_all(provenance).await.into_iter().collect();

    // filter duplicates
    let provenance: HashSet<_> = provenance?.into_iter().collect();
    let provenance: Vec<_> = provenance.into_iter().collect();

    Ok(web::Json(provenance))
}

/// parameter for the dataset from workflow handler (body)
#[derive(Clone, Debug, Deserialize, Serialize)]
struct RasterDatasetFromWorkflow {
    name: String,
    description: Option<String>,
    query: RasterQueryRectangle,
    #[serde(default = "default_as_cog")]
    as_cog: bool,
}

/// By default, we set [`RasterDatasetFromWorkflow::as_cog`] to true to produce cloud-optmized `GeoTiff`s.
#[inline]
const fn default_as_cog() -> bool {
    true
}

/// response of the dataset from workflow handler
#[derive(Clone, Debug, Deserialize, Serialize)]
struct RasterDatasetFromWorkflowResult {
    dataset: DatasetId,
    upload: UploadId,
}

/// Create a new dataset from the result of the given workflow and query
/// Returns the id of the created dataset and upload
///
/// # Example
///
/// ```text
/// POST /datasetFromWorkflow/{workflow_id}
/// Authorization: Bearer fc9b5dc2-a1eb-400f-aeed-a7845d9935c9
/// Content-Type: application/json
///
/// {
///     "name": "foo",
///     "description": null,
///     "query": {
///         "spatialBounds": {
///             "upperLeftCoordinate": {
///                 "x": -10.0,
///                 "y": 80.0
///             },
///             "lowerRightCoordinate": {
///                 "x": 50.0,
///                 "y": 20.0
///             }
///         },
///         "timeInterval": {
///             "start": 1388534400000,
///             "end": 1388534401000
///         },
///         "spatialResolution": {
///             "x": 0.1,
///             "y": 0.1
///         }
///     }
/// }
///
/// ```text
/// {
///   "upload": "3086f494-d5a4-4b51-a14b-3b29f8bf7bb0",
///   "dataset": {
///     "type": "internal",
///     "datasetId": "94230f0b-4e8a-4cba-9adc-3ace837fe5d4"
///   }
/// }
/// ```
async fn dataset_from_workflow_handler<C: Context>(
    workflow_id: web::Path<WorkflowId>,
    session: C::Session,
    ctx: web::Data<C>,
    info: web::Json<RasterDatasetFromWorkflow>,
) -> Result<impl Responder> {
    // TODO: support datasets with multiple time steps

    let workflow = ctx.workflow_registry_ref().load(&workflow_id).await?;

    let operator = workflow.operator.get_raster().context(error::Operator)?;

    let execution_context = ctx.execution_context(session.clone())?;
    let initialized = operator
        .clone()
        .initialize(&execution_context)
        .await
        .context(error::Operator)?;

    let result_descriptor = initialized.result_descriptor();

    let processor = initialized.query_processor().context(error::Operator)?;

    // put the created data into a new upload
    let upload = UploadId::new();
    let upload_path = upload.root_path()?;
    fs::create_dir_all(&upload_path).await.context(error::Io)?;
    let file_path = upload_path.join("raster.tiff");

    let query_rect = info.query;
    let query_ctx = ctx.query_context()?;
    let no_data_value = result_descriptor.no_data_value;
    let request_spatial_ref = Option::<SpatialReference>::from(result_descriptor.spatial_reference)
        .ok_or(error::Error::MissingSpatialReference)?;
    let tile_limit = None; // TODO: set a reasonable limit or make configurable?

    // build the geotiff
    call_on_generic_raster_processor_gdal_types!(processor, p =>  raster_stream_to_geotiff(
            &file_path,
            p,
            query_rect,
            query_ctx,
            GdalGeoTiffDatasetMetadata {
                no_data_value,
                spatial_reference: request_spatial_ref,
            },
            GdalGeoTiffOptions {
                compression_num_threads: get_config_element::<crate::util::config::Gdal>()?.compression_num_threads,
                as_cog: info.as_cog,
                force_big_tiff: false,
            },
            tile_limit,
            
        ).await)?
    .map_err(error::Error::from)?;

    // create the dataset
    let dataset = create_dataset(
        info.into_inner(),
        file_path,
        result_descriptor,
        ctx.get_ref(),
        session,
    )
    .await?;

    Ok(web::Json(RasterDatasetFromWorkflowResult {
        dataset,
        upload,
    }))
}

async fn create_dataset<C: Context>(
    info: RasterDatasetFromWorkflow,
    file_path: std::path::PathBuf,
    result_descriptor: &geoengine_operators::engine::RasterResultDescriptor,
    ctx: &C,
    session: <C as Context>::Session,
) -> Result<geoengine_datatypes::dataset::DatasetId> {
    let dataset_id = InternalDatasetId::new().into();
    let dataset_definition = DatasetDefinition {
        properties: AddDataset {
            id: Some(dataset_id),
            name: info.name,
            description: info.description.unwrap_or_default(),
            source_operator: "GdalSource".to_owned(),
            symbology: None,  // TODO add symbology?
            provenance: None, // TODO add provenance that references the workflow
        },
        meta_data: MetaDataDefinition::GdalStatic(GdalMetaDataStatic {
            time: Some(info.query.time_interval),
            params: GdalDatasetParameters {
                file_path,
                rasterband_channel: 1,
                geo_transform: GdalDatasetGeoTransform {
                    origin_coordinate: info.query.spatial_bounds.upper_left(),
                    x_pixel_size: info.query.spatial_resolution.x,
                    y_pixel_size: -info.query.spatial_resolution.y,
                },
                width: (info.query.spatial_bounds.size_x() / info.query.spatial_resolution.x).ceil()
                    as usize,
                height: (info.query.spatial_bounds.size_y() / info.query.spatial_resolution.y)
                    .ceil() as usize,
                file_not_found_handling: FileNotFoundHandling::Error,
                no_data_value: result_descriptor.no_data_value,
                properties_mapping: None, // TODO: add properties
                gdal_open_options: None,
                gdal_config_options: None,
            },
            result_descriptor: result_descriptor.clone(),
        }),
    };

    // TODO: build pyramides, prefereably in the background

    let db = ctx.dataset_db_ref();
    let meta = db.wrap_meta_data(dataset_definition.meta_data);
    let dataset = db
        .add_dataset(&session, dataset_definition.properties.validated()?, meta)
        .await?;
    Ok(dataset)
}

#[cfg(test)]
mod tests {
    use super::*;
    use crate::contexts::{InMemoryContext, Session, SimpleContext};
    use crate::handlers::ErrorResponse;
    use crate::util::tests::{
        add_ndvi_to_datasets, check_allowed_http_methods, check_allowed_http_methods2,
        read_body_string, register_ndvi_workflow_helper, send_test_request, TestDataUploads,
    };
    use crate::util::IdResponse;
    use crate::workflows::registry::WorkflowRegistry;
    use actix_web::dev::ServiceResponse;
    use actix_web::{http::header, http::Method, test};
    use actix_web_httpauth::headers::authorization::Bearer;
    use geoengine_datatypes::collections::MultiPointCollection;
    use geoengine_datatypes::primitives::{
        ContinuousMeasurement, FeatureData, Measurement, MultiPoint, SpatialPartition2D,
        SpatialResolution, TimeInterval,
    };
    use geoengine_datatypes::raster::{GridShape, RasterDataType, TilingSpecification};
    use geoengine_datatypes::spatial_reference::SpatialReference;
    use geoengine_datatypes::util::test::TestDefault;
    use geoengine_operators::engine::{MultipleRasterSources, PlotOperator, TypedOperator};
    use geoengine_operators::engine::{RasterOperator, RasterResultDescriptor, VectorOperator};
    use geoengine_operators::mock::{
        MockFeatureCollectionSource, MockPointSource, MockPointSourceParams, MockRasterSource,
        MockRasterSourceParams,
    };
    use geoengine_operators::plot::{Statistics, StatisticsParams};
    use geoengine_operators::source::{GdalSource, GdalSourceParameters};
    use geoengine_operators::util::raster_stream_to_geotiff::raster_stream_to_geotiff_bytes;
    use serde_json::json;

    async fn register_test_helper(method: Method) -> ServiceResponse {
        let ctx = InMemoryContext::test_default();

        let session_id = ctx.default_session_ref().await.id();

        let workflow = Workflow {
            operator: MockPointSource {
                params: MockPointSourceParams {
                    points: vec![(0.0, 0.1).into(), (1.0, 1.1).into()],
                },
            }
            .boxed()
            .into(),
        };

        // insert workflow
        let req = test::TestRequest::default()
            .method(method)
            .uri("/workflow")
            .append_header((header::CONTENT_LENGTH, 0))
            .append_header((header::AUTHORIZATION, Bearer::new(session_id.to_string())))
            .set_json(&workflow);
        send_test_request(req, ctx).await
    }

    #[tokio::test]
    async fn register() {
        let res = register_test_helper(Method::POST).await;

        assert_eq!(res.status(), 200);

        let _id: IdResponse<WorkflowId> = test::read_body_json(res).await;
    }

    #[tokio::test]
    async fn register_invalid_method() {
        check_allowed_http_methods(register_test_helper, &[Method::POST]).await;
    }

    #[tokio::test]
    async fn register_missing_header() {
        let ctx = InMemoryContext::test_default();

        let workflow = Workflow {
            operator: MockPointSource {
                params: MockPointSourceParams {
                    points: vec![(0.0, 0.1).into(), (1.0, 1.1).into()],
                },
            }
            .boxed()
            .into(),
        };

        // insert workflow
        let req = test::TestRequest::post()
            .uri("/workflow")
            .append_header((header::CONTENT_LENGTH, 0))
            .set_json(&workflow);
        let res = send_test_request(req, ctx).await;

        ErrorResponse::assert(
            res,
            401,
            "MissingAuthorizationHeader",
            "Header with authorization token not provided.",
        )
        .await;
    }

    #[tokio::test]
    async fn register_invalid_body() {
        let ctx = InMemoryContext::test_default();

        let session_id = ctx.default_session_ref().await.id();

        // insert workflow
        let req = test::TestRequest::post()
            .uri("/workflow")
            .append_header((header::CONTENT_LENGTH, 0))
            .append_header((header::CONTENT_TYPE, mime::APPLICATION_JSON))
            .append_header((header::AUTHORIZATION, Bearer::new(session_id.to_string())))
            .set_payload("no json");
        let res = send_test_request(req, ctx).await;

        ErrorResponse::assert(
            res,
            400,
            "BodyDeserializeError",
            "expected ident at line 1 column 2",
        )
        .await;
    }

    #[tokio::test]
    async fn register_missing_fields() {
        let ctx = InMemoryContext::test_default();

        let session_id = ctx.default_session_ref().await.id();

        let workflow = json!({});

        // insert workflow
        let req = test::TestRequest::post()
            .uri("/workflow")
            .append_header((header::CONTENT_LENGTH, 0))
            .append_header((header::AUTHORIZATION, Bearer::new(session_id.to_string())))
            .set_json(&workflow);
        let res = send_test_request(req, ctx).await;

        ErrorResponse::assert(
            res,
            400,
            "BodyDeserializeError",
            "missing field `type` at line 1 column 2",
        )
        .await;
    }

    async fn load_test_helper(method: Method) -> (Workflow, ServiceResponse) {
        let ctx = InMemoryContext::test_default();

        let session_id = ctx.default_session_ref().await.id();

        let (workflow, id) = register_ndvi_workflow_helper(&ctx).await;

        let req = test::TestRequest::default()
            .method(method)
            .uri(&format!("/workflow/{}", id))
            .append_header((header::AUTHORIZATION, Bearer::new(session_id.to_string())));
        let res = send_test_request(req, ctx).await;

        (workflow, res)
    }

    #[tokio::test]
    async fn load() {
        let (workflow, res) = load_test_helper(Method::GET).await;

        assert_eq!(res.status(), 200);
        assert_eq!(
            read_body_string(res).await,
            serde_json::to_string(&workflow).unwrap()
        );
    }

    #[tokio::test]
    async fn load_invalid_method() {
        check_allowed_http_methods2(load_test_helper, &[Method::GET], |(_, res)| res).await;
    }

    #[tokio::test]
    async fn load_missing_header() {
        let ctx = InMemoryContext::test_default();

        let (_, id) = register_ndvi_workflow_helper(&ctx).await;

        let req = test::TestRequest::get().uri(&format!("/workflow/{}", id));
        let res = send_test_request(req, ctx).await;

        ErrorResponse::assert(
            res,
            401,
            "MissingAuthorizationHeader",
            "Header with authorization token not provided.",
        )
        .await;
    }

    #[tokio::test]
    async fn load_not_exist() {
        let ctx = InMemoryContext::test_default();

        let session_id = ctx.default_session_ref().await.id();

        let req = test::TestRequest::get()
            .uri("/workflow/1")
            .append_header((header::AUTHORIZATION, Bearer::new(session_id.to_string())));
        let res = send_test_request(req, ctx).await;

        ErrorResponse::assert(res, 404, "NotFound", "Not Found").await;
    }

    async fn vector_metadata_test_helper(method: Method) -> ServiceResponse {
        let ctx = InMemoryContext::test_default();

        let session_id = ctx.default_session_ref().await.id();

        let workflow = Workflow {
            operator: MockFeatureCollectionSource::single(
                MultiPointCollection::from_data(
                    MultiPoint::many(vec![(0.0, 0.1)]).unwrap(),
                    vec![TimeInterval::default()],
                    [
                        ("foo".to_string(), FeatureData::Float(vec![42.0])),
                        ("bar".to_string(), FeatureData::Int(vec![23])),
                    ]
                    .iter()
                    .cloned()
                    .collect(),
                )
                .unwrap(),
            )
            .boxed()
            .into(),
        };

        let id = ctx
            .workflow_registry_ref()
            .register(workflow.clone())
            .await
            .unwrap();

        let req = test::TestRequest::default()
            .method(method)
            .uri(&format!("/workflow/{}/metadata", id))
            .append_header((header::AUTHORIZATION, Bearer::new(session_id.to_string())));
        send_test_request(req, ctx).await
    }

    #[tokio::test]
    async fn vector_metadata() {
        let res = vector_metadata_test_helper(Method::GET).await;

        let res_status = res.status();
        let res_body = read_body_string(res).await;
        assert_eq!(res_status, 200, "{:?}", res_body);

        assert_eq!(
            serde_json::from_str::<serde_json::Value>(&res_body).unwrap(),
            json!({
                "type": "vector",
                "dataType": "MultiPoint",
                "spatialReference": "EPSG:4326",
                "columns": {
<<<<<<< HEAD
                    "bar": {
                        "dataType": "int",
                        "measurement": {
                            "type": "unitless"
                        }
                    },
                    "foo": {
                        "dataType": "float",
                        "measurement": {
                            "type": "unitless"
                        }
                    }
                }
=======
                    "bar": "int",
                    "foo": "float"
                },
                "time": null,
                "bbox": null
>>>>>>> e315c411
            })
        );
    }

    #[tokio::test]
    async fn raster_metadata() {
        let ctx = InMemoryContext::test_default();

        let session_id = ctx.default_session_ref().await.id();

        let workflow = Workflow {
            operator: MockRasterSource::<u8> {
                params: MockRasterSourceParams::<u8> {
                    data: vec![],
                    result_descriptor: RasterResultDescriptor {
                        data_type: RasterDataType::U8,
                        spatial_reference: SpatialReference::epsg_4326().into(),
                        measurement: Measurement::Continuous(ContinuousMeasurement {
                            measurement: "radiation".to_string(),
                            unit: None,
                        }),
                        no_data_value: None,
                        time: None,
                        bbox: None,
                    },
                },
            }
            .boxed()
            .into(),
        };

        let id = ctx
            .workflow_registry_ref()
            .register(workflow.clone())
            .await
            .unwrap();

        let req = test::TestRequest::get()
            .uri(&format!("/workflow/{}/metadata", id))
            .append_header((header::AUTHORIZATION, Bearer::new(session_id.to_string())));
        let res = send_test_request(req, ctx).await;

        let res_status = res.status();
        let res_body = read_body_string(res).await;
        assert_eq!(res_status, 200, "{:?}", res_body);

        assert_eq!(
            serde_json::from_str::<serde_json::Value>(&res_body).unwrap(),
            serde_json::json!({
                "type": "raster",
                "dataType": "U8",
                "spatialReference": "EPSG:4326",
                "measurement": {
                    "type": "continuous",
                    "measurement": "radiation",
                    "unit": null
                },
                "noDataValue": null,
                "time": null,
                "bbox": null
            })
        );
    }

    #[tokio::test]
    async fn metadata_invalid_method() {
        check_allowed_http_methods(vector_metadata_test_helper, &[Method::GET]).await;
    }

    #[tokio::test]
    async fn metadata_missing_header() {
        let ctx = InMemoryContext::test_default();

        let workflow = Workflow {
            operator: MockFeatureCollectionSource::single(
                MultiPointCollection::from_data(
                    MultiPoint::many(vec![(0.0, 0.1)]).unwrap(),
                    vec![TimeInterval::default()],
                    [
                        ("foo".to_string(), FeatureData::Float(vec![42.0])),
                        ("bar".to_string(), FeatureData::Int(vec![23])),
                    ]
                    .iter()
                    .cloned()
                    .collect(),
                )
                .unwrap(),
            )
            .boxed()
            .into(),
        };

        let id = ctx
            .workflow_registry_ref()
            .register(workflow.clone())
            .await
            .unwrap();

        let req = test::TestRequest::get().uri(&format!("/workflow/{}/metadata", id));
        let res = send_test_request(req, ctx).await;

        ErrorResponse::assert(
            res,
            401,
            "MissingAuthorizationHeader",
            "Header with authorization token not provided.",
        )
        .await;
    }

    #[tokio::test]
    async fn plot_metadata() {
        let ctx = InMemoryContext::test_default();

        let session_id = ctx.default_session_ref().await.id();

        let workflow = Workflow {
            operator: Statistics {
                params: StatisticsParams {},
                sources: MultipleRasterSources { rasters: vec![] },
            }
            .boxed()
            .into(),
        };

        let id = ctx
            .workflow_registry_ref()
            .register(workflow.clone())
            .await
            .unwrap();

        let req = test::TestRequest::get()
            .uri(&format!("/workflow/{}/metadata", id))
            .append_header((header::AUTHORIZATION, Bearer::new(session_id.to_string())));
        let res = send_test_request(req, ctx).await;

        let res_status = res.status();
        let res_body = read_body_string(res).await;
        assert_eq!(res_status, 200, "{:?}", res_body);

        assert_eq!(
            serde_json::from_str::<serde_json::Value>(&res_body).unwrap(),
            serde_json::json!({
                "type": "plot",
                "spatialReference": "",
                "time": null,
                "bbox": null
            })
        );
    }

    #[tokio::test]
    async fn provenance() {
        let ctx = InMemoryContext::test_default();

        let session_id = ctx.default_session_ref().await.id();

        let dataset = add_ndvi_to_datasets(&ctx).await;

        let workflow = Workflow {
            operator: TypedOperator::Raster(
                GdalSource {
                    params: GdalSourceParameters {
                        dataset: dataset.clone(),
                    },
                }
                .boxed(),
            ),
        };

        let id = ctx
            .workflow_registry_ref()
            .register(workflow.clone())
            .await
            .unwrap();

        let req = test::TestRequest::get()
            .uri(&format!("/workflow/{}/provenance", id))
            .append_header((header::AUTHORIZATION, Bearer::new(session_id.to_string())));
        let res = send_test_request(req, ctx).await;

        let res_status = res.status();
        let res_body = read_body_string(res).await;
        assert_eq!(res_status, 200, "{:?}", res_body);

        assert_eq!(
            serde_json::from_str::<serde_json::Value>(&res_body).unwrap(),
            serde_json::json!([{
                "dataset": {
                    "type": "internal",
                    "datasetId": dataset.internal().unwrap().to_string()
                },
                "provenance": {
                    "citation": "Sample Citation",
                    "license": "Sample License",
                    "uri": "http://example.org/"
                }
            }])
        );
    }

    #[tokio::test]
    #[allow(clippy::too_many_lines)]
    async fn dataset_from_workflow() {
        let exe_ctx_tiling_spec = TilingSpecification {
            origin_coordinate: (0., 0.).into(),
            tile_size_in_pixels: GridShape::new([600, 600]),
        };

        // override the pixel size since this test was designed for 600 x 600 pixel tiles
        let ctx = InMemoryContext::new_with_context_spec(
            exe_ctx_tiling_spec,
            TestDefault::test_default(),
        );

        let session_id = ctx.default_session_ref().await.id();

        let dataset = add_ndvi_to_datasets(&ctx).await;

        let workflow = Workflow {
            operator: TypedOperator::Raster(
                GdalSource {
                    params: GdalSourceParameters {
                        dataset: dataset.clone(),
                    },
                }
                .boxed(),
            ),
        };

        let workflow_id = ctx
            .workflow_registry_ref()
            .register(workflow)
            .await
            .unwrap();

        // create dataset from workflow
        let req = test::TestRequest::post()
            .uri(&format!("/datasetFromWorkflow/{}", workflow_id))
            .append_header((header::AUTHORIZATION, Bearer::new(session_id.to_string())))
            .append_header((header::CONTENT_TYPE, mime::APPLICATION_JSON))
            .set_payload(
                r#"{
                "name": "foo",
                "description": null,
                "query": {
                    "spatialBounds": {
                        "upperLeftCoordinate": {
                            "x": -10.0,
                            "y": 80.0
                        },
                        "lowerRightCoordinate": {
                            "x": 50.0,
                            "y": 20.0
                        }
                    },
                    "timeInterval": {
                        "start": 1388534400000,
                        "end": 1388534401000
                    },
                    "spatialResolution": {
                        "x": 0.1,
                        "y": 0.1
                    }
                }
            }"#,
            );
        let res = send_test_request(req, ctx.clone()).await;

        assert_eq!(res.status(), 200);

        let response: RasterDatasetFromWorkflowResult = test::read_body_json(res).await;
        // automatically deletes uploads on drop
        let _test_uploads = TestDataUploads {
            uploads: vec![response.upload],
        };

        // query the newly created dataset
        let op = GdalSource {
            params: GdalSourceParameters {
                dataset: response.dataset.clone(),
            },
        }
        .boxed();

        let session = ctx.default_session_ref().await.clone();
        let exe_ctx = ctx.execution_context(session).unwrap();

        let o = op.initialize(&exe_ctx).await.unwrap();

        let query_ctx = ctx.query_context().unwrap();
        let query_rect = RasterQueryRectangle {
            spatial_bounds: SpatialPartition2D::new((-10., 80.).into(), (50., 20.).into()).unwrap(),
            time_interval: TimeInterval::new_unchecked(1_388_534_400_000, 1_388_534_400_000 + 1000),
            spatial_resolution: SpatialResolution::zero_point_one(),
        };

        let processor = o.query_processor().unwrap().get_u8().unwrap();

        let result = raster_stream_to_geotiff_bytes(
            processor,
            query_rect,
            query_ctx,
            GdalGeoTiffDatasetMetadata {
                no_data_value: Some(0.),
                spatial_reference: SpatialReference::epsg_4326(),
            },
            GdalGeoTiffOptions {
                compression_num_threads: get_config_element::<crate::util::config::Gdal>()
                    .unwrap()
                    .compression_num_threads,
                as_cog: false,
                force_big_tiff: false,
            },
            None,
        )
        .await
        .unwrap();

        assert_eq!(
            include_bytes!("../../../test_data/raster/geotiff_from_stream_compressed.tiff")
                as &[u8],
            result
        );
    }

    #[tokio::test]
    async fn it_does_not_register_invalid_workflow() {
        let ctx = InMemoryContext::test_default();
        let session_id = ctx.default_session_ref().await.id();

        let workflow = json!({
          "type": "Vector",
          "operator": {
            "type": "Reprojection",
            "params": {
              "targetSpatialReference": "EPSG:4326"
            },
            "sources": {
              "source": {
                "type": "GdalSource",
                "params": {
                  "dataset": {
                    "type": "internal",
                    "datasetId": "36574dc3-560a-4b09-9d22-d5945f2b8093"
                  }
                }
              }
            }
          }
        });

        let req = test::TestRequest::post()
            .uri("/workflow")
            .append_header((header::AUTHORIZATION, Bearer::new(session_id.to_string())))
            .append_header((header::CONTENT_TYPE, mime::APPLICATION_JSON))
            .set_payload(workflow.to_string());
        let res = send_test_request(req, ctx.clone()).await;

        assert_eq!(res.status(), 400);

        let res_body = read_body_string(res).await;
        assert_eq!(
            res_body,
            json!({"error": "Operator", "message": "Operator: Invalid operator type: expected Vector found Raster"}).to_string()
        );
    }
}<|MERGE_RESOLUTION|>--- conflicted
+++ resolved
@@ -699,7 +699,6 @@
                 "dataType": "MultiPoint",
                 "spatialReference": "EPSG:4326",
                 "columns": {
-<<<<<<< HEAD
                     "bar": {
                         "dataType": "int",
                         "measurement": {
@@ -712,14 +711,9 @@
                             "type": "unitless"
                         }
                     }
-                }
-=======
-                    "bar": "int",
-                    "foo": "float"
                 },
                 "time": null,
                 "bbox": null
->>>>>>> e315c411
             })
         );
     }
