CREATE TABLE geoengine (
    production boolean NOT NULL DEFAULT false
);

CREATE TYPE "SpatialReferenceAuthority" AS ENUM (
    'Epsg',
    'SrOrg',
    'Iau2000',
    'Esri'
);

CREATE TYPE "SpatialReference" AS (
    authority "SpatialReferenceAuthority",
    code OID
);

CREATE TYPE "Coordinate2D" AS (
    x double precision,
    y double precision
);

CREATE TYPE "BoundingBox2D" AS (
    lower_left_coordinate "Coordinate2D",
    upper_right_coordinate "Coordinate2D"
);

CREATE TYPE "TimeInterval" AS (
    start bigint,
    "end" bigint
);

CREATE TYPE "STRectangle" AS (
    spatial_reference "SpatialReference",
    bounding_box "BoundingBox2D",
    time_interval "TimeInterval"
);

CREATE TYPE "TimeGranularity" AS ENUM (
    'Millis',
    'Seconds',
    'Minutes',
    'Hours',
    'Days',
    'Months',
    'Years'
);

CREATE TYPE "TimeStep" AS (
    granularity "TimeGranularity",
    step OID
);

CREATE TYPE "DatasetName" AS (namespace text, name text);

CREATE TYPE "Provenance" AS (
    citation text,
    license text,
    uri text
);

CREATE DOMAIN "RgbaColor" AS smallint [4] CHECK (
    0 <= ALL(value) AND 255 >= ALL(value)
);

CREATE TYPE "Breakpoint" AS (
    "value" double precision,
    color "RgbaColor"
);

CREATE TYPE "DefaultColors" AS (
    -- default
    default_color "RgbaColor",
    -- over/under
    over_color "RgbaColor",
    under_color "RgbaColor"
);

CREATE TYPE "ColorizerType" AS ENUM (
    'LinearGradient', 'LogarithmicGradient', 'Palette', 'Rgba'
);

CREATE TYPE "Colorizer" AS (
    "type" "ColorizerType",
    -- linear/logarithmic gradient
    breakpoints "Breakpoint" [],
    no_data_color "RgbaColor",
    color_fields "DefaultColors",
    -- palette
    -- (colors --> breakpoints)
    default_color "RgbaColor"
    -- (no_data_color)
    -- rgba
    -- (nothing)
);

CREATE TYPE "ColorParam" AS (
    -- static
    color "RgbaColor",
    -- derived
    attribute text,
    colorizer "Colorizer"
);

CREATE TYPE "NumberParam" AS (
    -- static
    "value" bigint,
    -- derived
    attribute text,
    factor double precision,
    default_value double precision
);

CREATE TYPE "StrokeParam" AS (
    width "NumberParam",
    color "ColorParam"
);

CREATE TYPE "TextSymbology" AS (
    attribute text,
    fill_color "ColorParam",
    stroke "StrokeParam"
);

CREATE TYPE "PointSymbology" AS (
    radius "NumberParam",
    fill_color "ColorParam",
    stroke "StrokeParam",
    text "TextSymbology"
);

CREATE TYPE "LineSymbology" AS (
    stroke "StrokeParam",
    text "TextSymbology",
    auto_simplified boolean
);

CREATE TYPE "PolygonSymbology" AS (
    fill_color "ColorParam",
    stroke "StrokeParam",
    text "TextSymbology",
    auto_simplified boolean
);

CREATE TYPE "RasterSymbology" AS (
    opacity double precision,
    colorizer "Colorizer"
);

CREATE TYPE "Symbology" AS (
    "raster" "RasterSymbology",
    "point" "PointSymbology",
    "line" "LineSymbology",
    "polygon" "PolygonSymbology"
);

<<<<<<< HEAD
CREATE TYPE "TextTextKeyValue" AS (
    key text,
    value text
);

=======
CREATE TYPE "RasterDataType" AS ENUM (
    'U8',
    'U16',
    'U32',
    'U64',
    'I8',
    'I16',
    'I32',
    'I64',
    'F32',
    'F64'
);

CREATE TYPE "ContinuousMeasurement" AS (
    measurement text,
    unit text
);

CREATE TYPE "SmallintTextKeyValue" AS (
    key smallint,
    value text
);

CREATE TYPE "ClassificationMeasurement" AS (
    measurement text,
    classes "SmallintTextKeyValue" []
);

CREATE TYPE "Measurement" AS (
    -- "unitless" if all none
    continuous "ContinuousMeasurement",
    classification "ClassificationMeasurement"
);

CREATE TYPE "SpatialPartition2D" AS (
    upper_left_coordinate "Coordinate2D",
    lower_right_coordinate "Coordinate2D"
);

CREATE TYPE "SpatialResolution" AS (
    x double precision,
    y double precision
);

CREATE TYPE "VectorDataType" AS ENUM (
    'Data',
    'MultiPoint',
    'MultiLineString',
    'MultiPolygon'
);

CREATE TYPE "FeatureDataType" AS ENUM (
    'Category',
    'Int',
    'Float',
    'Text',
    'Bool',
    'DateTime'
);

CREATE TYPE "VectorColumnInfo" AS (
    "column" text,
    data_type "FeatureDataType",
    measurement "Measurement"
);

CREATE TYPE "RasterResultDescriptor" AS (
    data_type "RasterDataType",
    -- SpatialReferenceOption
    spatial_reference "SpatialReference",
    measurement "Measurement",
    "time" "TimeInterval",
    bbox "SpatialPartition2D",
    resolution "SpatialResolution"
);

CREATE TYPE "VectorResultDescriptor" AS (
    data_type "VectorDataType",
    -- SpatialReferenceOption
    spatial_reference "SpatialReference",
    columns "VectorColumnInfo" [],
    "time" "TimeInterval",
    bbox "BoundingBox2D"
);

CREATE TYPE "PlotResultDescriptor" AS (
    -- SpatialReferenceOption
    spatial_reference "SpatialReference",
    "time" "TimeInterval",
    bbox "BoundingBox2D"
);

CREATE TYPE "ResultDescriptor" AS (
    -- oneOf
    raster "RasterResultDescriptor",
    vector "VectorResultDescriptor",
    plot "PlotResultDescriptor"
);

>>>>>>> 3f2a7056
-- seperate table for projects used in foreign key constraints

CREATE TABLE projects (id uuid PRIMARY KEY);

CREATE TABLE sessions (
    id uuid PRIMARY KEY,
    project_id uuid REFERENCES projects (id) ON DELETE
    SET
    NULL,
    view "STRectangle"
);

CREATE TABLE project_versions (
    id uuid PRIMARY KEY,
    project_id uuid REFERENCES projects (id) ON DELETE CASCADE NOT NULL,
    name character varying(256) NOT NULL,
    description text NOT NULL,
    bounds "STRectangle" NOT NULL,
    time_step "TimeStep" NOT NULL,
    changed timestamp
    with time zone NOT NULL
);

CREATE INDEX project_version_idx ON project_versions (project_id, changed DESC);

CREATE TYPE "LayerType" AS ENUM ('Raster', 'Vector');

CREATE TYPE "LayerVisibility" AS (data BOOLEAN, legend BOOLEAN);

CREATE TABLE project_version_layers (
    layer_index integer NOT NULL,
    project_id uuid REFERENCES projects (id) ON DELETE CASCADE NOT NULL,
    project_version_id uuid REFERENCES project_versions (
        id
    ) ON DELETE CASCADE NOT NULL,
    name character varying(256) NOT NULL,
    workflow_id uuid NOT NULL,
    -- TODO: REFERENCES workflows(id)
    symbology "Symbology",
    visibility "LayerVisibility" NOT NULL,
    PRIMARY KEY (
        project_id,
        project_version_id,
        layer_index
    )
);

CREATE TABLE project_version_plots (
    plot_index integer NOT NULL,
    project_id uuid REFERENCES projects (id) ON DELETE CASCADE NOT NULL,
    project_version_id uuid REFERENCES project_versions (
        id
    ) ON DELETE CASCADE NOT NULL,
    name character varying(256) NOT NULL,
    workflow_id uuid NOT NULL,
    -- TODO: REFERENCES workflows(id)
    PRIMARY KEY (
        project_id,
        project_version_id,
        plot_index
    )
);

CREATE TABLE workflows (
    id uuid PRIMARY KEY,
    workflow json NOT NULL
);

-- TODO: add constraint not null

-- TODO: add length constraints

CREATE TABLE datasets (
    id uuid PRIMARY KEY,
    name "DatasetName" UNIQUE NOT NULL,
    display_name text NOT NULL,
    description text NOT NULL,
    tags text [],
    source_operator text NOT NULL,
    result_descriptor "ResultDescriptor" NOT NULL,
    meta_data json NOT NULL,
    symbology "Symbology",
    provenance "Provenance" []
);

-- TODO: add constraint not null

-- TODO: add constaint byte_size >= 0

CREATE TYPE "FileUpload" AS (
    id UUID,
    name text,
    byte_size bigint
);

-- TODO: time of creation and last update

-- TODO: upload directory that is not directly derived from id

CREATE TABLE uploads (
    id uuid PRIMARY KEY,
    -- user_id UUID REFERENCES users(id) ON DELETE CASCADE NOT NULL,
    files "FileUpload" [] NOT NULL
);

CREATE TYPE "PropertyType" AS (key text, value text);

CREATE TABLE layer_collections (
    id uuid PRIMARY KEY,
    name text NOT NULL,
    description text NOT NULL,
    properties "PropertyType" [] NOT NULL
);

CREATE TABLE layers (
    id uuid PRIMARY KEY,
    name text NOT NULL,
    description text NOT NULL,
    workflow json NOT NULL,
    symbology "Symbology",
    properties "PropertyType" [] NOT NULL,
    metadata "TextTextKeyValue" [] NOT NULL
);

CREATE TABLE collection_layers (
    collection uuid REFERENCES layer_collections (
        id
    ) ON DELETE CASCADE NOT NULL,
    layer uuid REFERENCES layers (id) ON DELETE CASCADE NOT NULL,
    PRIMARY KEY (collection, layer)
);

CREATE TABLE collection_children (
    parent uuid REFERENCES layer_collections (id) ON DELETE CASCADE NOT NULL,
    child uuid REFERENCES layer_collections (id) ON DELETE CASCADE NOT NULL,
    PRIMARY KEY (parent, child)
);

CREATE TABLE layer_providers (
    id uuid PRIMARY KEY,
    type_name text NOT NULL,
    name text NOT NULL,
    definition json NOT NULL
);

-- TODO: relationship between uploads and datasets?<|MERGE_RESOLUTION|>--- conflicted
+++ resolved
@@ -153,13 +153,6 @@
     "polygon" "PolygonSymbology"
 );
 
-<<<<<<< HEAD
-CREATE TYPE "TextTextKeyValue" AS (
-    key text,
-    value text
-);
-
-=======
 CREATE TYPE "RasterDataType" AS ENUM (
     'U8',
     'U16',
@@ -183,6 +176,11 @@
     value text
 );
 
+CREATE TYPE "TextTextKeyValue" AS (
+    key text,
+    value text
+);
+
 CREATE TYPE "ClassificationMeasurement" AS (
     measurement text,
     classes "SmallintTextKeyValue" []
@@ -259,7 +257,6 @@
     plot "PlotResultDescriptor"
 );
 
->>>>>>> 3f2a7056
 -- seperate table for projects used in foreign key constraints
 
 CREATE TABLE projects (id uuid PRIMARY KEY);
