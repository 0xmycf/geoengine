--- conflicted
+++ resolved
@@ -4124,7 +4124,39 @@
         .await;
     }
 
-<<<<<<< HEAD
+    #[test]
+    fn test_postgres_config_translation() {
+        let host = "localhost";
+        let port = 8095;
+        let ge_default = "geoengine";
+        let schema = "public";
+
+        let db_config = config::Postgres {
+            host: host.to_string(),
+            port,
+            database: ge_default.to_string(),
+            schema: schema.to_string(),
+            user: ge_default.to_string(),
+            password: ge_default.to_string(),
+            clear_database_on_start: false,
+        };
+
+        let pg_config = Config::from(db_config);
+
+        assert_eq!(ge_default, pg_config.get_user().unwrap());
+        assert_eq!(
+            <str as AsRef<[u8]>>::as_ref(ge_default).to_vec(),
+            pg_config.get_password().unwrap()
+        );
+        assert_eq!(ge_default, pg_config.get_dbname().unwrap());
+        assert_eq!(
+            &format!("-c search_path={schema}"),
+            pg_config.get_options().unwrap()
+        );
+        assert_eq!(vec![Host::Tcp(host.to_string())], pg_config.get_hosts());
+        assert_eq!(vec![port], pg_config.get_ports());
+    }
+
     #[allow(clippy::too_many_lines)]
     async fn test_data_provider_definition_types(
         pool: &PooledConnection<'_, PostgresConnectionManager<tokio_postgres::NoTls>>,
@@ -4386,38 +4418,5 @@
             ],
         )
         .await;
-=======
-    #[test]
-    fn test_postgres_config_translation() {
-        let host = "localhost";
-        let port = 8095;
-        let ge_default = "geoengine";
-        let schema = "public";
-
-        let db_config = config::Postgres {
-            host: host.to_string(),
-            port,
-            database: ge_default.to_string(),
-            schema: schema.to_string(),
-            user: ge_default.to_string(),
-            password: ge_default.to_string(),
-            clear_database_on_start: false,
-        };
-
-        let pg_config = Config::from(db_config);
-
-        assert_eq!(ge_default, pg_config.get_user().unwrap());
-        assert_eq!(
-            <str as AsRef<[u8]>>::as_ref(ge_default).to_vec(),
-            pg_config.get_password().unwrap()
-        );
-        assert_eq!(ge_default, pg_config.get_dbname().unwrap());
-        assert_eq!(
-            &format!("-c search_path={schema}"),
-            pg_config.get_options().unwrap()
-        );
-        assert_eq!(vec![Host::Tcp(host.to_string())], pg_config.get_hosts());
-        assert_eq!(vec![port], pg_config.get_ports());
->>>>>>> d07ffcb0
     }
 }