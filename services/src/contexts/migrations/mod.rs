--- conflicted
+++ resolved
@@ -8,11 +8,8 @@
 mod database_migration;
 pub mod migration_0000_initial;
 pub mod migration_0001_raster_stacks;
-<<<<<<< HEAD
 pub mod migration_0002_dataset_listing_provider;
-=======
 pub mod migration_0002_gbif_config;
->>>>>>> dc9b1b34
 
 use crate::contexts::migrations::migration_0002_gbif_config::Migration0002GbifConfig;
 pub use database_migration::{migrate_database, DatabaseVersion, Migration, MigrationResult};
@@ -25,10 +22,7 @@
     vec![
         Box::new(Migration0000Initial),
         Box::new(Migration0001RasterStacks),
-<<<<<<< HEAD
+        Box::new(Migration0002GbifConfig),
         Box::new(Migration0002DatasetListingProvider),
-=======
-        Box::new(Migration0002GbifConfig),
->>>>>>> dc9b1b34
     ]
 }