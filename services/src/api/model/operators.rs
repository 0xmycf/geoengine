--- conflicted
+++ resolved
@@ -414,50 +414,7 @@
     }
 }
 
-<<<<<<< HEAD
-#[derive(PartialEq, Serialize, Deserialize, Debug, Clone, ToSchema, FromSql, ToSql)]
-=======
-impl<'a> ToSchema<'a> for MockMetaData {
-    fn schema() -> (&'a str, utoipa::openapi::RefOr<utoipa::openapi::Schema>) {
-        use utoipa::openapi::*;
-        (
-            "MockMetaData",
-            ObjectBuilder::new()
-                .property(
-                    "loadingInfo",
-                    Ref::from_schema_name("MockDatasetDataSourceLoadingInfo"),
-                )
-                .required("loadingInfo")
-                .property(
-                    "resultDescriptor",
-                    Ref::from_schema_name("VectorResultDescriptor"),
-                )
-                .required("resultDescriptor")
-                .into(),
-        )
-    }
-}
-
-impl<'a> ToSchema<'a> for OgrMetaData {
-    fn schema() -> (&'a str, utoipa::openapi::RefOr<utoipa::openapi::Schema>) {
-        use utoipa::openapi::*;
-        (
-            "OgrMetaData",
-            ObjectBuilder::new()
-                .property("loadingInfo", Ref::from_schema_name("OgrSourceDataset"))
-                .required("loadingInfo")
-                .property(
-                    "resultDescriptor",
-                    Ref::from_schema_name("VectorResultDescriptor"),
-                )
-                .required("resultDescriptor")
-                .into(),
-        )
-    }
-}
-
 #[derive(PartialEq, Serialize, Deserialize, Debug, Clone, ToSchema)]
->>>>>>> af28f56c
 #[serde(rename_all = "camelCase")]
 pub struct GdalMetaDataStatic {
     pub time: Option<TimeInterval>,
