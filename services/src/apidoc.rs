--- conflicted
+++ resolved
@@ -261,15 +261,12 @@
             Dataset,
             DatasetDefinition,
             AddDataset,
-<<<<<<< HEAD
+            Volume,
+            VolumeName,
+            DataPath,
 
             PlotOutputFormat,
             WrappedPlotOutput
-=======
-            Volume,
-            VolumeName,
-            DataPath
->>>>>>> 66fe48c5
         ),
     ),
     modifiers(&SecurityAddon, &ApiDocInfo, &OpenApiServerInfo),
