--- conflicted
+++ resolved
@@ -80,11 +80,8 @@
             workflow_registry: Default::default(),
             dataset_db: Arc::new(dataset_db),
             layer_db: Arc::new(layer_db),
-<<<<<<< HEAD
             layer_provider_db: Arc::new(layer_provider_db),
-=======
             task_manager: Default::default(),
->>>>>>> cc1dcca1
             thread_pool: create_rayon_thread_pool(0),
             exe_ctx_tiling_spec,
             query_ctx_chunk_size,
@@ -101,11 +98,8 @@
             workflow_registry: Default::default(),
             dataset_db: Default::default(),
             layer_db: Default::default(),
-<<<<<<< HEAD
             layer_provider_db: Default::default(),
-=======
             task_manager: Default::default(),
->>>>>>> cc1dcca1
             thread_pool: create_rayon_thread_pool(0),
             exe_ctx_tiling_spec,
             query_ctx_chunk_size,
@@ -134,14 +128,10 @@
     type LayerDB = HashMapLayerDb;
     type LayerProviderDB = HashMapLayerProviderDb;
     type QueryContext = QueryContextImpl;
-<<<<<<< HEAD
     type ExecutionContext =
         ExecutionContextImpl<UserSession, ProHashMapDatasetDb, HashMapLayerProviderDb>;
-=======
-    type ExecutionContext = ExecutionContextImpl<UserSession, ProHashMapDatasetDb>;
     type TaskContext = SimpleTaskManagerContext;
     type TaskManager = SimpleTaskManager;
->>>>>>> cc1dcca1
 
     fn project_db(&self) -> Arc<Self::ProjectDB> {
         self.project_db.clone()
@@ -171,19 +161,18 @@
         &self.layer_db
     }
 
-<<<<<<< HEAD
     fn layer_provider_db(&self) -> Arc<Self::LayerProviderDB> {
         self.layer_provider_db.clone()
     }
     fn layer_provider_db_ref(&self) -> &Self::LayerProviderDB {
         &self.layer_provider_db
-=======
+    }
+
     fn tasks(&self) -> Arc<Self::TaskManager> {
         self.task_manager.clone()
     }
     fn tasks_ref(&self) -> &Self::TaskManager {
         &self.task_manager
->>>>>>> cc1dcca1
     }
 
     fn query_context(&self) -> Result<Self::QueryContext> {
