--- conflicted
+++ resolved
@@ -631,12 +631,8 @@
         LayerDb, LayerProviderDb, LayerProviderListing, LayerProviderListingOptions,
         INTERNAL_PROVIDER_ID,
     };
-<<<<<<< HEAD
     use crate::pro::machine_learning::ml_model::{MlModel, MlModelDb};
-    use crate::pro::permissions::{Permission, PermissionDb};
-=======
     use crate::pro::permissions::{Permission, PermissionDb, RoleDescription, RoleId};
->>>>>>> d07ffcb0
     use crate::pro::users::{
         ExternalUserClaims, RoleDb, UserCredentials, UserDb, UserId, UserRegistration,
     };
