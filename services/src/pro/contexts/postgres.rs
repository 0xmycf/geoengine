use super::{ExecutionContextImpl, ProApplicationContext, ProGeoEngineDb, QuotaCheckerImpl};
use crate::api::model::datatypes::DatasetName;
use crate::contexts::{ApplicationContext, PostgresContext, QueryContextImpl, SessionId};
use crate::contexts::{GeoEngineDb, SessionContext};
use crate::datasets::add_from_directory::add_providers_from_directory;
use crate::datasets::upload::{Volume, Volumes};
use crate::error::{self, Error, Result};
use crate::layers::add_from_directory::UNSORTED_COLLECTION_ID;
use crate::layers::storage::INTERNAL_LAYER_DB_ROOT_COLLECTION_ID;
use crate::pro::datasets::add_datasets_from_directory;
use crate::pro::layers::add_from_directory::{
    add_layer_collections_from_directory, add_layers_from_directory,
    add_pro_providers_from_directory,
};
use crate::pro::machine_learning::ml_model::{MlModel, MlModelDb};
use crate::pro::permissions::Role;
use crate::pro::quota::{initialize_quota_tracking, QuotaTrackingFactory};
use crate::pro::tasks::{ProTaskManager, ProTaskManagerBackend};
use crate::pro::users::{OidcRequestDb, UserAuth, UserSession};
use crate::pro::util::config::{Cache, Oidc, Quota};
use crate::tasks::SimpleTaskManagerContext;
use crate::util::config::get_config_element;
use async_trait::async_trait;
use bb8_postgres::{
    bb8::Pool,
    bb8::PooledConnection,
    tokio_postgres::{tls::MakeTlsConnect, tls::TlsConnect, Config, Socket},
    PostgresConnectionManager,
};
use geoengine_datatypes::pro::MlModelId;
use geoengine_datatypes::raster::TilingSpecification;
use geoengine_datatypes::util::test::TestDefault;
use geoengine_datatypes::util::Identifier;
use geoengine_operators::engine::{
    ChunkByteSize, ExecutionContextExtensions, QueryContextExtensions,
};
use geoengine_operators::pro::cache::shared_cache::SharedCache;
use geoengine_operators::pro::machine_learning::{LoadMlModel, MlModelAccess};
use geoengine_operators::pro::meta::quota::{ComputationContext, QuotaChecker};
use geoengine_operators::util::create_rayon_thread_pool;
use log::{debug, info};
use pwhash::bcrypt;
use rayon::ThreadPool;
use snafu::{ensure, ResultExt};
use std::path::PathBuf;
use std::sync::Arc;

// TODO: do not report postgres error details to user

/// A contex with references to Postgres backends of the dbs. Automatically migrates schema on instantiation
#[derive(Clone)]
pub struct ProPostgresContext<Tls>
where
    Tls: MakeTlsConnect<Socket> + Clone + Send + Sync + 'static,
    <Tls as MakeTlsConnect<Socket>>::Stream: Send + Sync,
    <Tls as MakeTlsConnect<Socket>>::TlsConnect: Send,
    <<Tls as MakeTlsConnect<Socket>>::TlsConnect as TlsConnect<Socket>>::Future: Send,
{
    thread_pool: Arc<ThreadPool>,
    exe_ctx_tiling_spec: TilingSpecification,
    query_ctx_chunk_size: ChunkByteSize,
    task_manager: Arc<ProTaskManagerBackend>,
    oidc_request_db: Arc<Option<OidcRequestDb>>,
    quota: QuotaTrackingFactory,
    pub(crate) pool: Pool<PostgresConnectionManager<Tls>>,
    volumes: Volumes,
    tile_cache: Arc<SharedCache>,
}

impl<Tls> ProPostgresContext<Tls>
where
    Tls: MakeTlsConnect<Socket> + Clone + Send + Sync + 'static,
    <Tls as MakeTlsConnect<Socket>>::Stream: Send + Sync,
    <Tls as MakeTlsConnect<Socket>>::TlsConnect: Send,
    <<Tls as MakeTlsConnect<Socket>>::TlsConnect as TlsConnect<Socket>>::Future: Send,
{
    pub async fn new_with_context_spec(
        config: Config,
        tls: Tls,
        exe_ctx_tiling_spec: TilingSpecification,
        query_ctx_chunk_size: ChunkByteSize,
        quota_config: Quota,
        oidc_db: Option<OidcRequestDb>,
    ) -> Result<Self> {
        let pg_mgr = PostgresConnectionManager::new(config, tls);

        let pool = Pool::builder().build(pg_mgr).await?;

        let created_schema = PostgresContext::create_schema(pool.get().await?).await?;
        if created_schema {
            Self::create_pro_schema(pool.get().await?).await?;
        }

        let db = ProPostgresDb::new(pool.clone(), UserSession::admin_session());
        let quota = initialize_quota_tracking(
            quota_config.mode,
            db,
            quota_config.increment_quota_buffer_size,
            quota_config.increment_quota_buffer_timeout_seconds,
        );

        Ok(ProPostgresContext {
            task_manager: Default::default(),
            thread_pool: create_rayon_thread_pool(0),
            exe_ctx_tiling_spec,
            query_ctx_chunk_size,
            oidc_request_db: Arc::new(oidc_db),
            quota,
            pool,
            volumes: Default::default(),
            tile_cache: Arc::new(SharedCache::test_default()),
        })
    }

    #[allow(clippy::missing_panics_doc)]
    pub async fn new_with_oidc(
        config: Config,
        tls: Tls,
        oidc_db: OidcRequestDb,
        cache_config: Cache,
        quota_config: Quota,
    ) -> Result<Self> {
        let pg_mgr = PostgresConnectionManager::new(config, tls);

        let pool = Pool::builder().build(pg_mgr).await?;

        let created_schema = PostgresContext::create_schema(pool.get().await?).await?;
        if created_schema {
            Self::create_pro_schema(pool.get().await?).await?;
        }

        let db = ProPostgresDb::new(pool.clone(), UserSession::admin_session());
        let quota = initialize_quota_tracking(
            quota_config.mode,
            db,
            quota_config.increment_quota_buffer_size,
            quota_config.increment_quota_buffer_timeout_seconds,
        );

        Ok(ProPostgresContext {
            task_manager: Default::default(),
            thread_pool: create_rayon_thread_pool(0),
            exe_ctx_tiling_spec: TestDefault::test_default(),
            query_ctx_chunk_size: TestDefault::test_default(),
            oidc_request_db: Arc::new(Some(oidc_db)),
            quota,
            pool,
            volumes: Default::default(),
            tile_cache: Arc::new(
                SharedCache::new(
                    cache_config.cache_size_in_mb,
                    cache_config.landing_zone_ratio,
                )
                .expect("tile cache creation should work because the config is valid"),
            ),
        })
    }

    // TODO: check if the datasets exist already and don't output warnings when skipping them
    #[allow(clippy::too_many_arguments, clippy::missing_panics_doc)]
    pub async fn new_with_data(
        config: Config,
        tls: Tls,
        dataset_defs_path: PathBuf,
        provider_defs_path: PathBuf,
        layer_defs_path: PathBuf,
        layer_collection_defs_path: PathBuf,
        exe_ctx_tiling_spec: TilingSpecification,
        query_ctx_chunk_size: ChunkByteSize,
        oidc_config: Oidc,
        cache_config: Cache,
        quota_config: Quota,
    ) -> Result<Self> {
        let pg_mgr = PostgresConnectionManager::new(config, tls);

        let pool = Pool::builder().build(pg_mgr).await?;

        let created_schema = PostgresContext::create_schema(pool.get().await?).await?;
        if created_schema {
            Self::create_pro_schema(pool.get().await?).await?;
        }

        let db = ProPostgresDb::new(pool.clone(), UserSession::admin_session());
        let quota = initialize_quota_tracking(
            quota_config.mode,
            db,
            quota_config.increment_quota_buffer_size,
            quota_config.increment_quota_buffer_timeout_seconds,
        );

        let app_ctx = ProPostgresContext {
            task_manager: Default::default(),
            thread_pool: create_rayon_thread_pool(0),
            exe_ctx_tiling_spec,
            query_ctx_chunk_size,
            oidc_request_db: Arc::new(OidcRequestDb::try_from(oidc_config).ok()),
            quota,
            pool,
            volumes: Default::default(),
            tile_cache: Arc::new(
                SharedCache::new(
                    cache_config.cache_size_in_mb,
                    cache_config.landing_zone_ratio,
                )
                .expect("tile cache creation should work because the config is valid"),
            ),
        };

        if created_schema {
            info!("Populating database with initial data...");

            let mut db = app_ctx.session_context(UserSession::admin_session()).db();

            add_layers_from_directory(&mut db, layer_defs_path).await;
            add_layer_collections_from_directory(&mut db, layer_collection_defs_path).await;

            add_datasets_from_directory(&mut db, dataset_defs_path).await;

            add_providers_from_directory(&mut db, provider_defs_path.clone()).await;

            add_pro_providers_from_directory(&mut db, provider_defs_path.join("pro")).await;
        }

        Ok(app_ctx)
    }

    #[allow(clippy::too_many_lines)]
    /// Creates the database schema. Returns true if the schema was created, false if it already existed.
    pub(crate) async fn create_pro_schema(
        mut conn: PooledConnection<'_, PostgresConnectionManager<Tls>>,
    ) -> Result<()> {
        let user_config = get_config_element::<crate::pro::util::config::User>()?;

        let tx = conn.build_transaction().start().await?;

        tx.batch_execute(include_str!("schema.sql")).await?;

        let stmt = tx
            .prepare(
                r#"
            INSERT INTO roles (id, name) VALUES
                ($1, 'admin'),
                ($2, 'user'),
                ($3, 'anonymous');"#,
            )
            .await?;

        tx.execute(
            &stmt,
            &[
                &Role::admin_role_id(),
                &Role::registered_user_role_id(),
                &Role::anonymous_role_id(),
            ],
        )
        .await?;

        let stmt = tx
            .prepare(
                r#"
            INSERT INTO users (
                id, 
                email,
                password_hash,
                real_name,
                active)
            VALUES (
                $1, 
                $2,
                $3,
                'admin',
                true
            );"#,
            )
            .await?;

        tx.execute(
            &stmt,
            &[
                &Role::admin_role_id(),
                &user_config.admin_email,
                &bcrypt::hash(user_config.admin_password)
                    .expect("Admin password hash should be valid"),
            ],
        )
        .await?;

        let stmt = tx
            .prepare(
                r#"
            INSERT INTO user_roles 
                (user_id, role_id)
            VALUES 
                ($1, $1);"#,
            )
            .await?;

        tx.execute(&stmt, &[&Role::admin_role_id()]).await?;

        let stmt = tx
            .prepare(
                r#"
            INSERT INTO permissions
             (role_id, layer_collection_id, permission)  
            VALUES 
                ($1, $4, 'Owner'),
                ($2, $4, 'Read'),
                ($3, $4, 'Read'),
                ($1, $5, 'Owner'),
                ($2, $5, 'Read'),
                ($3, $5, 'Read');"#,
            )
            .await?;

        tx.execute(
            &stmt,
            &[
                &Role::admin_role_id(),
                &Role::registered_user_role_id(),
                &Role::anonymous_role_id(),
                &INTERNAL_LAYER_DB_ROOT_COLLECTION_ID,
                &UNSORTED_COLLECTION_ID,
            ],
        )
        .await?;

        tx.commit().await?;

        debug!("Created pro database schema");

        Ok(())
    }

    pub fn oidc_request_db(&self) -> Arc<Option<OidcRequestDb>> {
        self.oidc_request_db.clone()
    }
}

#[async_trait]
impl<Tls> ApplicationContext for ProPostgresContext<Tls>
where
    Tls: MakeTlsConnect<Socket> + Clone + Send + Sync + 'static,
    <Tls as MakeTlsConnect<Socket>>::Stream: Send + Sync,
    <Tls as MakeTlsConnect<Socket>>::TlsConnect: Send,
    <<Tls as MakeTlsConnect<Socket>>::TlsConnect as TlsConnect<Socket>>::Future: Send,
{
    type SessionContext = PostgresSessionContext<Tls>;
    type Session = UserSession;

    fn session_context(&self, session: Self::Session) -> Self::SessionContext {
        PostgresSessionContext {
            session,
            context: self.clone(),
        }
    }

    async fn session_by_id(&self, session_id: SessionId) -> Result<Self::Session> {
        self.user_session_by_id(session_id)
            .await
            .map_err(Box::new)
            .context(error::Unauthorized)
    }
}

#[async_trait]
impl<Tls> ProApplicationContext for ProPostgresContext<Tls>
where
    Tls: MakeTlsConnect<Socket> + Clone + Send + Sync + 'static,
    <Tls as MakeTlsConnect<Socket>>::Stream: Send + Sync,
    <Tls as MakeTlsConnect<Socket>>::TlsConnect: Send,
    <<Tls as MakeTlsConnect<Socket>>::TlsConnect as TlsConnect<Socket>>::Future: Send,
{
    fn oidc_request_db(&self) -> Option<&OidcRequestDb> {
        self.oidc_request_db.as_ref().as_ref()
    }
}

#[derive(Clone)]
pub struct PostgresSessionContext<Tls>
where
    Tls: MakeTlsConnect<Socket> + Clone + Send + Sync + 'static,
    <Tls as MakeTlsConnect<Socket>>::Stream: Send + Sync,
    <Tls as MakeTlsConnect<Socket>>::TlsConnect: Send,
    <<Tls as MakeTlsConnect<Socket>>::TlsConnect as TlsConnect<Socket>>::Future: Send,
{
    session: UserSession,
    context: ProPostgresContext<Tls>,
}

#[async_trait]
impl<Tls> SessionContext for PostgresSessionContext<Tls>
where
    Tls: MakeTlsConnect<Socket> + Clone + Send + Sync + 'static,
    <Tls as MakeTlsConnect<Socket>>::Stream: Send + Sync,
    <Tls as MakeTlsConnect<Socket>>::TlsConnect: Send,
    <<Tls as MakeTlsConnect<Socket>>::TlsConnect as TlsConnect<Socket>>::Future: Send,
{
    type Session = UserSession;
    type GeoEngineDB = ProPostgresDb<Tls>;

    type TaskContext = SimpleTaskManagerContext;
    type TaskManager = ProTaskManager; // this does not persist across restarts
    type QueryContext = QueryContextImpl;
    type ExecutionContext = ExecutionContextImpl<Self::GeoEngineDB>;

    fn db(&self) -> Self::GeoEngineDB {
        ProPostgresDb::new(self.context.pool.clone(), self.session.clone())
    }

    fn tasks(&self) -> Self::TaskManager {
        ProTaskManager::new(self.context.task_manager.clone(), self.session.clone())
    }

    fn query_context(&self) -> Result<Self::QueryContext> {
        // TODO: load config only once

        let mut extensions = QueryContextExtensions::default();
        extensions.insert(
            self.context
                .quota
                .create_quota_tracking(&self.session, ComputationContext::new()),
        );
        extensions.insert(Box::new(QuotaCheckerImpl { user_db: self.db() }) as QuotaChecker);
        extensions.insert(self.context.tile_cache.clone());

        Ok(QueryContextImpl::new_with_extensions(
            self.context.query_ctx_chunk_size,
            self.context.thread_pool.clone(),
            extensions,
        ))
    }

    fn execution_context(&self) -> Result<Self::ExecutionContext> {
        let mut extensions = ExecutionContextExtensions::default();
        let ml_model_access: MlModelAccess = Box::new(self.db());
        extensions.insert(ml_model_access);

        Ok(
            ExecutionContextImpl::<ProPostgresDb<Tls>>::new_with_extensions(
                self.db(),
                self.context.thread_pool.clone(),
                self.context.exe_ctx_tiling_spec,
                extensions,
            ),
        )
    }

    fn volumes(&self) -> Result<Vec<Volume>> {
        ensure!(self.session.is_admin(), error::PermissionDenied);

        Ok(self.context.volumes.volumes.clone())
    }

    fn session(&self) -> &Self::Session {
        &self.session
    }
}

pub struct ProPostgresDb<Tls>
where
    Tls: MakeTlsConnect<Socket> + Clone + Send + Sync + 'static,
    <Tls as MakeTlsConnect<Socket>>::Stream: Send + Sync,
    <Tls as MakeTlsConnect<Socket>>::TlsConnect: Send,
    <<Tls as MakeTlsConnect<Socket>>::TlsConnect as TlsConnect<Socket>>::Future: Send,
{
    pub(crate) conn_pool: Pool<PostgresConnectionManager<Tls>>,
    pub(crate) session: UserSession,
}

impl<Tls> ProPostgresDb<Tls>
where
    Tls: MakeTlsConnect<Socket> + Clone + Send + Sync + 'static,
    <Tls as MakeTlsConnect<Socket>>::Stream: Send + Sync,
    <Tls as MakeTlsConnect<Socket>>::TlsConnect: Send,
    <<Tls as MakeTlsConnect<Socket>>::TlsConnect as TlsConnect<Socket>>::Future: Send,
{
    pub fn new(conn_pool: Pool<PostgresConnectionManager<Tls>>, session: UserSession) -> Self {
        Self { conn_pool, session }
    }

    /// Check whether the namepsace of the given dataset is allowed for insertion
    pub(crate) fn check_namespace(&self, id: &DatasetName) -> Result<()> {
        let is_ok = match &id.namespace {
            Some(namespace) => namespace.as_str() == self.session.user.id.to_string(),
            None => self.session.is_admin(),
        };

        if is_ok {
            Ok(())
        } else {
            Err(Error::InvalidDatasetIdNamespace)
        }
    }
}

#[async_trait]
impl<Tls> MlModelDb for ProPostgresDb<Tls>
where
    Tls: MakeTlsConnect<Socket> + Clone + Send + Sync + 'static,
    <Tls as MakeTlsConnect<Socket>>::Stream: Send + Sync,
    <Tls as MakeTlsConnect<Socket>>::TlsConnect: Send,
    <<Tls as MakeTlsConnect<Socket>>::TlsConnect as TlsConnect<Socket>>::Future: Send,
{
    /// Load a machine learning model from the database by its ID.
    ///
    /// # Arguments
    ///
    /// * `model_id` - A MlModelId that identifies the desired model.
    ///
    /// # Returns
    ///
    /// * `MlModel` - The loaded machine learning model.
    /// * `Error` - If the model cannot be found or loaded.
    async fn load_ml_model(&self, model_id: MlModelId) -> Result<MlModel> {
        let conn = self.conn_pool.get().await?;

        let stmt = conn
            .prepare("SELECT id, content FROM ml_models WHERE id = $1")
            .await?;

        let row = conn.query_opt(&stmt, &[&model_id]).await?;

        // Handle the result of the query
        match row {
            Some(row) => Ok(MlModel {
                id: row.get(0),
                content: row.get(1),
            }),
            None => Err(
                error::Error::MachineLearningError { source:
                    crate::pro::machine_learning::ml_error::MachineLearningError::UnknownModelIdInPostgres {
                     model_id,
                    }
                },
            ),
        }
    }

    /// Store a machine learning model in the database.
    ///
    /// # Arguments
    ///
    /// * `model` - The MlModel to be stored.
    ///
    /// # Returns
    ///
    /// * `Result<()>` - Ok if the model was successfully stored, otherwise an error.
    async fn store_ml_model(&self, model: MlModel) -> Result<()> {
        let mut conn = self.conn_pool.get().await?;

        let tx = conn.build_transaction().start().await?;

        let stmt = tx
            .prepare(
                "
                INSERT INTO ml_models (
                    id,
                    content
                )
                VALUES ($1, $2);",
            )
            .await?;

        tx.execute(&stmt, &[&model.id, &model.content]).await?;

        tx.commit().await?;

        Ok(())
    }
}

#[async_trait]
impl<Tls> LoadMlModel for ProPostgresDb<Tls>
where
    Tls: MakeTlsConnect<Socket> + Clone + Send + Sync + 'static,
    <Tls as MakeTlsConnect<Socket>>::Stream: Send + Sync,
    <Tls as MakeTlsConnect<Socket>>::TlsConnect: Send,
    <<Tls as MakeTlsConnect<Socket>>::TlsConnect as TlsConnect<Socket>>::Future: Send,
{
    async fn load_ml_model_by_id(
        &self,
        model_id: MlModelId,
    ) -> Result<String, geoengine_operators::error::Error> {
        self.load_ml_model(model_id)
            .await
            .map(|model| model.content)
            .map_err(|_| geoengine_operators::error::Error::MachineLearningModelNotFound)
    }
}

impl<Tls> GeoEngineDb for ProPostgresDb<Tls>
where
    Tls: MakeTlsConnect<Socket> + Clone + Send + Sync + 'static,
    <Tls as MakeTlsConnect<Socket>>::Stream: Send + Sync,
    <Tls as MakeTlsConnect<Socket>>::TlsConnect: Send,
    <<Tls as MakeTlsConnect<Socket>>::TlsConnect as TlsConnect<Socket>>::Future: Send,
{
}

impl<Tls> ProGeoEngineDb for ProPostgresDb<Tls>
where
    Tls: MakeTlsConnect<Socket> + Clone + Send + Sync + 'static,
    <Tls as MakeTlsConnect<Socket>>::Stream: Send + Sync,
    <Tls as MakeTlsConnect<Socket>>::TlsConnect: Send,
    <<Tls as MakeTlsConnect<Socket>>::TlsConnect as TlsConnect<Socket>>::Future: Send,
{
}

#[cfg(test)]
mod tests {
    use super::*;
    use crate::api::model::datatypes::{DataProviderId, DatasetName, LayerId};
    use crate::api::model::responses::datasets::DatasetIdAndName;
    use crate::api::model::services::AddDataset;
    use crate::datasets::external::netcdfcf::NetCdfCfDataProviderDefinition;
    use crate::datasets::listing::{DatasetListOptions, DatasetListing, ProvenanceOutput};
    use crate::datasets::listing::{DatasetProvider, Provenance};
    use crate::datasets::storage::{DatasetStore, MetaDataDefinition};
    use crate::datasets::upload::{FileId, UploadId};
    use crate::datasets::upload::{FileUpload, Upload, UploadDb};
    use crate::layers::layer::{
        AddLayer, AddLayerCollection, CollectionItem, LayerCollection, LayerCollectionListOptions,
        LayerCollectionListing, LayerListing, ProviderLayerCollectionId, ProviderLayerId,
    };
    use crate::layers::listing::{LayerCollectionId, LayerCollectionProvider};
    use crate::layers::storage::{
        LayerDb, LayerProviderDb, LayerProviderListing, LayerProviderListingOptions,
        INTERNAL_PROVIDER_ID,
    };
<<<<<<< HEAD
    use crate::pro::machine_learning::ml_model::{MlModel, MlModelDb};
=======
    use crate::pro::ge_context;
>>>>>>> 664a57cd
    use crate::pro::permissions::{Permission, PermissionDb, RoleDescription, RoleId};
    use crate::pro::users::{
        ExternalUserClaims, RoleDb, UserCredentials, UserDb, UserId, UserRegistration,
    };
    use crate::pro::util::config::QuotaTrackingMode;
    use crate::pro::util::tests::{admin_login, register_ndvi_workflow_helper};
    use crate::projects::{
        CreateProject, LayerUpdate, LoadVersion, OrderBy, Plot, PlotUpdate, PointSymbology,
        ProjectDb, ProjectFilter, ProjectId, ProjectLayer, ProjectListOptions, ProjectListing,
        STRectangle, UpdateProject,
    };
    use crate::workflows::registry::WorkflowRegistry;
    use crate::workflows::workflow::Workflow;
    use bb8_postgres::tokio_postgres::NoTls;
    use futures::join;
    use geoengine_datatypes::collections::VectorDataType;
    use geoengine_datatypes::primitives::CacheTtlSeconds;
    use geoengine_datatypes::primitives::{
        BoundingBox2D, Coordinate2D, DateTime, Duration, FeatureDataType, Measurement,
        RasterQueryRectangle, SpatialResolution, TimeGranularity, TimeInstance, TimeInterval,
        TimeStep, VectorQueryRectangle,
    };
    use geoengine_datatypes::pro::MlModelId;
    use geoengine_datatypes::raster::RasterDataType;
    use geoengine_datatypes::spatial_reference::{SpatialReference, SpatialReferenceOption};
    use geoengine_datatypes::test_data;
    use geoengine_datatypes::util::Identifier;
    use geoengine_operators::engine::{
        MetaData, MetaDataProvider, MultipleRasterOrSingleVectorSource, PlotOperator,
        RasterResultDescriptor, StaticMetaData, TypedOperator, TypedResultDescriptor,
        VectorColumnInfo, VectorOperator, VectorResultDescriptor,
    };
    use geoengine_operators::mock::{MockPointSource, MockPointSourceParams};
    use geoengine_operators::plot::{Statistics, StatisticsParams};
    use geoengine_operators::source::{
        CsvHeader, FileNotFoundHandling, FormatSpecifics, GdalDatasetGeoTransform,
        GdalDatasetParameters, GdalLoadingInfo, GdalMetaDataList, GdalMetaDataRegular,
        GdalMetaDataStatic, GdalMetadataNetCdfCf, OgrSourceColumnSpec, OgrSourceDataset,
        OgrSourceDatasetTimeType, OgrSourceDurationSpec, OgrSourceErrorSpec, OgrSourceTimeFormat,
    };
    use geoengine_operators::util::input::MultiRasterOrVectorOperator::Raster;
    use openidconnect::SubjectIdentifier;
    use serde_json::json;
    use std::str::FromStr;

    #[ge_context::test]
    async fn test(app_ctx: ProPostgresContext<NoTls>) {
        anonymous(&app_ctx).await;

        let _user_id = user_reg_login(&app_ctx).await;

        let session = app_ctx
            .login(UserCredentials {
                email: "foo@example.com".into(),
                password: "secret123".into(),
            })
            .await
            .unwrap();

        create_projects(&app_ctx, &session).await;

        let projects = list_projects(&app_ctx, &session).await;

        set_session(&app_ctx, &projects).await;

        let project_id = projects[0].id;

        update_projects(&app_ctx, &session, project_id).await;

        add_permission(&app_ctx, &session, project_id).await;

        delete_project(&app_ctx, &session, project_id).await;
    }

    #[ge_context::test]
    async fn test_external(app_ctx: ProPostgresContext<NoTls>) {
        anonymous(&app_ctx).await;

        let session = external_user_login_twice(&app_ctx).await;

        create_projects(&app_ctx, &session).await;

        let projects = list_projects(&app_ctx, &session).await;

        set_session_external(&app_ctx, &projects).await;

        let project_id = projects[0].id;

        update_projects(&app_ctx, &session, project_id).await;

        add_permission(&app_ctx, &session, project_id).await;

        delete_project(&app_ctx, &session, project_id).await;
    }

    async fn set_session(app_ctx: &ProPostgresContext<NoTls>, projects: &[ProjectListing]) {
        let credentials = UserCredentials {
            email: "foo@example.com".into(),
            password: "secret123".into(),
        };

        let session = app_ctx.login(credentials).await.unwrap();

        set_session_in_database(app_ctx, projects, session).await;
    }

    async fn set_session_external(
        app_ctx: &ProPostgresContext<NoTls>,
        projects: &[ProjectListing],
    ) {
        let external_user_claims = ExternalUserClaims {
            external_id: SubjectIdentifier::new("Foo bar Id".into()),
            email: "foo@bar.de".into(),
            real_name: "Foo Bar".into(),
        };

        let session = app_ctx
            .login_external(external_user_claims, Duration::minutes(10))
            .await
            .unwrap();

        set_session_in_database(app_ctx, projects, session).await;
    }

    async fn set_session_in_database(
        app_ctx: &ProPostgresContext<NoTls>,
        projects: &[ProjectListing],
        session: UserSession,
    ) {
        let db = app_ctx.session_context(session.clone()).db();

        db.set_session_project(projects[0].id).await.unwrap();

        assert_eq!(
            app_ctx.session_by_id(session.id).await.unwrap().project,
            Some(projects[0].id)
        );

        let rect = STRectangle::new_unchecked(SpatialReference::epsg_4326(), 0., 1., 2., 3., 1, 2);
        db.set_session_view(rect.clone()).await.unwrap();
        assert_eq!(
            app_ctx.session_by_id(session.id).await.unwrap().view,
            Some(rect)
        );
    }

    async fn delete_project(
        app_ctx: &ProPostgresContext<NoTls>,
        session: &UserSession,
        project_id: ProjectId,
    ) {
        let db = app_ctx.session_context(session.clone()).db();

        db.delete_project(project_id).await.unwrap();

        assert!(db.load_project(project_id).await.is_err());
    }

    async fn add_permission(
        app_ctx: &ProPostgresContext<NoTls>,
        session: &UserSession,
        project_id: ProjectId,
    ) {
        let db = app_ctx.session_context(session.clone()).db();

        assert!(db
            .has_permission(project_id, Permission::Owner)
            .await
            .unwrap());

        let user2 = app_ctx
            .register_user(UserRegistration {
                email: "user2@example.com".into(),
                password: "12345678".into(),
                real_name: "User2".into(),
            })
            .await
            .unwrap();

        let session2 = app_ctx
            .login(UserCredentials {
                email: "user2@example.com".into(),
                password: "12345678".into(),
            })
            .await
            .unwrap();

        let db2 = app_ctx.session_context(session2.clone()).db();
        assert!(!db2
            .has_permission(project_id, Permission::Owner)
            .await
            .unwrap());

        db.add_permission(user2.into(), project_id, Permission::Read)
            .await
            .unwrap();

        assert!(db2
            .has_permission(project_id, Permission::Read)
            .await
            .unwrap());
    }

    #[allow(clippy::too_many_lines)]
    async fn update_projects(
        app_ctx: &ProPostgresContext<NoTls>,
        session: &UserSession,
        project_id: ProjectId,
    ) {
        let db = app_ctx.session_context(session.clone()).db();

        let project = db
            .load_project_version(project_id, LoadVersion::Latest)
            .await
            .unwrap();

        let layer_workflow_id = db
            .register_workflow(Workflow {
                operator: TypedOperator::Vector(
                    MockPointSource {
                        params: MockPointSourceParams {
                            points: vec![Coordinate2D::new(1., 2.); 3],
                        },
                    }
                    .boxed(),
                ),
            })
            .await
            .unwrap();

        assert!(db.load_workflow(&layer_workflow_id).await.is_ok());

        let plot_workflow_id = db
            .register_workflow(Workflow {
                operator: Statistics {
                    params: StatisticsParams {
                        column_names: vec![],
                    },
                    sources: MultipleRasterOrSingleVectorSource {
                        source: Raster(vec![]),
                    },
                }
                .boxed()
                .into(),
            })
            .await
            .unwrap();

        assert!(db.load_workflow(&plot_workflow_id).await.is_ok());

        // add a plot
        let update = UpdateProject {
            id: project.id,
            name: Some("Test9 Updated".into()),
            description: None,
            layers: Some(vec![LayerUpdate::UpdateOrInsert(ProjectLayer {
                workflow: layer_workflow_id,
                name: "TestLayer".into(),
                symbology: PointSymbology::default().into(),
                visibility: Default::default(),
            })]),
            plots: Some(vec![PlotUpdate::UpdateOrInsert(Plot {
                workflow: plot_workflow_id,
                name: "Test Plot".into(),
            })]),
            bounds: None,
            time_step: None,
        };
        db.update_project(update).await.unwrap();

        let versions = db.list_project_versions(project_id).await.unwrap();
        assert_eq!(versions.len(), 2);

        // add second plot
        let update = UpdateProject {
            id: project.id,
            name: Some("Test9 Updated".into()),
            description: None,
            layers: Some(vec![LayerUpdate::UpdateOrInsert(ProjectLayer {
                workflow: layer_workflow_id,
                name: "TestLayer".into(),
                symbology: PointSymbology::default().into(),
                visibility: Default::default(),
            })]),
            plots: Some(vec![
                PlotUpdate::UpdateOrInsert(Plot {
                    workflow: plot_workflow_id,
                    name: "Test Plot".into(),
                }),
                PlotUpdate::UpdateOrInsert(Plot {
                    workflow: plot_workflow_id,
                    name: "Test Plot".into(),
                }),
            ]),
            bounds: None,
            time_step: None,
        };
        db.update_project(update).await.unwrap();

        let versions = db.list_project_versions(project_id).await.unwrap();
        assert_eq!(versions.len(), 3);

        // delete plots
        let update = UpdateProject {
            id: project.id,
            name: None,
            description: None,
            layers: None,
            plots: Some(vec![]),
            bounds: None,
            time_step: None,
        };
        db.update_project(update).await.unwrap();

        let versions = db.list_project_versions(project_id).await.unwrap();
        assert_eq!(versions.len(), 4);
    }

    async fn list_projects(
        app_ctx: &ProPostgresContext<NoTls>,
        session: &UserSession,
    ) -> Vec<ProjectListing> {
        let options = ProjectListOptions {
            filter: ProjectFilter::None,
            order: OrderBy::NameDesc,
            offset: 0,
            limit: 2,
        };

        let db = app_ctx.session_context(session.clone()).db();

        let projects = db.list_projects(options).await.unwrap();

        assert_eq!(projects.len(), 2);
        assert_eq!(projects[0].name, "Test9");
        assert_eq!(projects[1].name, "Test8");
        projects
    }

    async fn create_projects(app_ctx: &ProPostgresContext<NoTls>, session: &UserSession) {
        let db = app_ctx.session_context(session.clone()).db();

        for i in 0..10 {
            let create = CreateProject {
                name: format!("Test{i}"),
                description: format!("Test{}", 10 - i),
                bounds: STRectangle::new(
                    SpatialReferenceOption::Unreferenced,
                    0.,
                    0.,
                    1.,
                    1.,
                    0,
                    1,
                )
                .unwrap(),
                time_step: None,
            };
            db.create_project(create).await.unwrap();
        }
    }

    async fn user_reg_login(app_ctx: &ProPostgresContext<NoTls>) -> UserId {
        let user_registration = UserRegistration {
            email: "foo@example.com".into(),
            password: "secret123".into(),
            real_name: "Foo Bar".into(),
        };

        let user_id = app_ctx.register_user(user_registration).await.unwrap();

        let credentials = UserCredentials {
            email: "foo@example.com".into(),
            password: "secret123".into(),
        };

        let session = app_ctx.login(credentials).await.unwrap();

        let db = app_ctx.session_context(session.clone()).db();

        app_ctx.session_by_id(session.id).await.unwrap();

        db.logout().await.unwrap();

        assert!(app_ctx.session_by_id(session.id).await.is_err());

        user_id
    }

    //TODO: No duplicate tests for postgres and hashmap implementation possible?
    async fn external_user_login_twice(app_ctx: &ProPostgresContext<NoTls>) -> UserSession {
        let external_user_claims = ExternalUserClaims {
            external_id: SubjectIdentifier::new("Foo bar Id".into()),
            email: "foo@bar.de".into(),
            real_name: "Foo Bar".into(),
        };
        let duration = Duration::minutes(30);

        //NEW
        let login_result = app_ctx
            .login_external(external_user_claims.clone(), duration)
            .await;
        assert!(login_result.is_ok());

        let session_1 = login_result.unwrap();
        let user_id = session_1.user.id; //TODO: Not a deterministic test.

        let db1 = app_ctx.session_context(session_1.clone()).db();

        assert!(session_1.user.email.is_some());
        assert_eq!(session_1.user.email.unwrap(), "foo@bar.de");
        assert!(session_1.user.real_name.is_some());
        assert_eq!(session_1.user.real_name.unwrap(), "Foo Bar");

        let expected_duration = session_1.created + duration;
        assert_eq!(session_1.valid_until, expected_duration);

        assert!(app_ctx.session_by_id(session_1.id).await.is_ok());

        assert!(db1.logout().await.is_ok());

        assert!(app_ctx.session_by_id(session_1.id).await.is_err());

        let duration = Duration::minutes(10);
        let login_result = app_ctx
            .login_external(external_user_claims.clone(), duration)
            .await;
        assert!(login_result.is_ok());

        let session_2 = login_result.unwrap();
        let result = session_2.clone();

        assert!(session_2.user.email.is_some()); //TODO: Technically, user details could change for each login. For simplicity, this is not covered yet.
        assert_eq!(session_2.user.email.unwrap(), "foo@bar.de");
        assert!(session_2.user.real_name.is_some());
        assert_eq!(session_2.user.real_name.unwrap(), "Foo Bar");
        assert_eq!(session_2.user.id, user_id);

        let expected_duration = session_2.created + duration;
        assert_eq!(session_2.valid_until, expected_duration);

        assert!(app_ctx.session_by_id(session_2.id).await.is_ok());

        result
    }

    async fn anonymous(app_ctx: &ProPostgresContext<NoTls>) {
        let now: DateTime = chrono::offset::Utc::now().into();
        let session = app_ctx.create_anonymous_session().await.unwrap();
        let then: DateTime = chrono::offset::Utc::now().into();

        assert!(session.created >= now && session.created <= then);
        assert!(session.valid_until > session.created);

        let session = app_ctx.session_by_id(session.id).await.unwrap();

        let db = app_ctx.session_context(session.clone()).db();

        db.logout().await.unwrap();

        assert!(app_ctx.session_by_id(session.id).await.is_err());
    }

    #[ge_context::test]
    async fn it_persists_workflows(app_ctx: ProPostgresContext<NoTls>) {
        let workflow = Workflow {
            operator: TypedOperator::Vector(
                MockPointSource {
                    params: MockPointSourceParams {
                        points: vec![Coordinate2D::new(1., 2.); 3],
                    },
                }
                .boxed(),
            ),
        };

        let session = app_ctx.create_anonymous_session().await.unwrap();
        let ctx = app_ctx.session_context(session);

        let db = ctx.db();
        let id = db.register_workflow(workflow).await.unwrap();

        drop(ctx);

        let workflow = db.load_workflow(&id).await.unwrap();

        let json = serde_json::to_string(&workflow).unwrap();
        assert_eq!(
            json,
            r#"{"type":"Vector","operator":{"type":"MockPointSource","params":{"points":[{"x":1.0,"y":2.0},{"x":1.0,"y":2.0},{"x":1.0,"y":2.0}]}}}"#
        );
    }

    #[allow(clippy::too_many_lines)]
    #[ge_context::test]
    async fn it_persists_datasets(app_ctx: ProPostgresContext<NoTls>) {
        let loading_info = OgrSourceDataset {
            file_name: PathBuf::from("test.csv"),
            layer_name: "test.csv".to_owned(),
            data_type: Some(VectorDataType::MultiPoint),
            time: OgrSourceDatasetTimeType::Start {
                start_field: "start".to_owned(),
                start_format: OgrSourceTimeFormat::Auto,
                duration: OgrSourceDurationSpec::Zero,
            },
            default_geometry: None,
            columns: Some(OgrSourceColumnSpec {
                format_specifics: Some(FormatSpecifics::Csv {
                    header: CsvHeader::Auto,
                }),
                x: "x".to_owned(),
                y: None,
                int: vec![],
                float: vec![],
                text: vec![],
                bool: vec![],
                datetime: vec![],
                rename: None,
            }),
            force_ogr_time_filter: false,
            force_ogr_spatial_filter: false,
            on_error: OgrSourceErrorSpec::Ignore,
            sql_query: None,
            attribute_query: None,
            cache_ttl: CacheTtlSeconds::default(),
        };

        let meta_data = MetaDataDefinition::OgrMetaData(StaticMetaData::<
            OgrSourceDataset,
            VectorResultDescriptor,
            VectorQueryRectangle,
        > {
            loading_info: loading_info.clone(),
            result_descriptor: VectorResultDescriptor {
                data_type: VectorDataType::MultiPoint,
                spatial_reference: SpatialReference::epsg_4326().into(),
                columns: [(
                    "foo".to_owned(),
                    VectorColumnInfo {
                        data_type: FeatureDataType::Float,
                        measurement: Measurement::Unitless,
                    },
                )]
                .into_iter()
                .collect(),
                time: None,
                bbox: None,
            },
            phantom: Default::default(),
        });

        let session = app_ctx.create_anonymous_session().await.unwrap();

        let dataset_name = DatasetName::new(Some(session.user.id.to_string()), "my_dataset");

        let db = app_ctx.session_context(session.clone()).db();
        let wrap = db.wrap_meta_data(meta_data);
        let DatasetIdAndName {
            id: dataset_id,
            name: dataset_name,
        } = db
            .add_dataset(
                AddDataset {
                    name: Some(dataset_name.clone()),
                    display_name: "Ogr Test".to_owned(),
                    description: "desc".to_owned(),
                    source_operator: "OgrSource".to_owned(),
                    symbology: None,
                    provenance: Some(vec![Provenance {
                        citation: "citation".to_owned(),
                        license: "license".to_owned(),
                        uri: "uri".to_owned(),
                    }]),
                },
                wrap,
            )
            .await
            .unwrap();

        let datasets = db
            .list_datasets(DatasetListOptions {
                filter: None,
                order: crate::datasets::listing::OrderBy::NameAsc,
                offset: 0,
                limit: 10,
            })
            .await
            .unwrap();

        assert_eq!(datasets.len(), 1);

        assert_eq!(
            datasets[0],
            DatasetListing {
                id: dataset_id,
                name: dataset_name,
                display_name: "Ogr Test".to_owned(),
                description: "desc".to_owned(),
                source_operator: "OgrSource".to_owned(),
                symbology: None,
                tags: vec![],
                result_descriptor: TypedResultDescriptor::Vector(VectorResultDescriptor {
                    data_type: VectorDataType::MultiPoint,
                    spatial_reference: SpatialReference::epsg_4326().into(),
                    columns: [(
                        "foo".to_owned(),
                        VectorColumnInfo {
                            data_type: FeatureDataType::Float,
                            measurement: Measurement::Unitless
                        }
                    )]
                    .into_iter()
                    .collect(),
                    time: None,
                    bbox: None,
                })
                .into(),
            },
        );

        let provenance = db.load_provenance(&dataset_id).await.unwrap();

        assert_eq!(
            provenance,
            ProvenanceOutput {
                data: dataset_id.into(),
                provenance: Some(vec![Provenance {
                    citation: "citation".to_owned(),
                    license: "license".to_owned(),
                    uri: "uri".to_owned(),
                }])
            }
        );

        let meta_data: Box<dyn MetaData<OgrSourceDataset, _, _>> =
            db.meta_data(&dataset_id.into()).await.unwrap();

        assert_eq!(
            meta_data
                .loading_info(VectorQueryRectangle {
                    spatial_bounds: BoundingBox2D::new_unchecked(
                        (-180., -90.).into(),
                        (180., 90.).into()
                    ),
                    time_interval: TimeInterval::default(),
                    spatial_resolution: SpatialResolution::zero_point_one(),
                })
                .await
                .unwrap(),
            loading_info
        );
    }

    #[ge_context::test]
    async fn it_persists_uploads(app_ctx: ProPostgresContext<NoTls>) {
        let id = UploadId::from_str("2de18cd8-4a38-4111-a445-e3734bc18a80").unwrap();
        let input = Upload {
            id,
            files: vec![FileUpload {
                id: FileId::from_str("e80afab0-831d-4d40-95d6-1e4dfd277e72").unwrap(),
                name: "test.csv".to_owned(),
                byte_size: 1337,
            }],
        };

        let session = app_ctx.create_anonymous_session().await.unwrap();

        let db = app_ctx.session_context(session.clone()).db();

        db.create_upload(input.clone()).await.unwrap();

        let upload = db.load_upload(id).await.unwrap();

        assert_eq!(upload, input);
    }

    #[allow(clippy::too_many_lines)]
    #[ge_context::test]
    async fn it_persists_layer_providers(app_ctx: ProPostgresContext<NoTls>) {
        let db = app_ctx.session_context(UserSession::admin_session()).db();

        let provider = NetCdfCfDataProviderDefinition {
            name: "netcdfcf".to_string(),
            path: test_data!("netcdf4d/").into(),
            overviews: test_data!("netcdf4d/overviews/").into(),
            cache_ttl: CacheTtlSeconds::new(0),
        };

        let provider_id = db.add_layer_provider(provider.into()).await.unwrap();

        let providers = db
            .list_layer_providers(LayerProviderListingOptions {
                offset: 0,
                limit: 10,
            })
            .await
            .unwrap();

        assert_eq!(providers.len(), 1);

        assert_eq!(
            providers[0],
            LayerProviderListing {
                id: provider_id,
                name: "netcdfcf".to_owned(),
                description: "NetCdfCfProviderDefinition".to_owned(),
            }
        );

        let provider = db.load_layer_provider(provider_id).await.unwrap();

        let datasets = provider
            .load_layer_collection(
                &provider.get_root_layer_collection_id().await.unwrap(),
                LayerCollectionListOptions {
                    offset: 0,
                    limit: 10,
                },
            )
            .await
            .unwrap();

        assert_eq!(datasets.items.len(), 3);
    }

    #[ge_context::test]
    async fn it_lists_only_permitted_datasets(app_ctx: ProPostgresContext<NoTls>) {
        let session1 = app_ctx.create_anonymous_session().await.unwrap();
        let session2 = app_ctx.create_anonymous_session().await.unwrap();

        let db1 = app_ctx.session_context(session1.clone()).db();
        let db2 = app_ctx.session_context(session2.clone()).db();

        let descriptor = VectorResultDescriptor {
            data_type: VectorDataType::Data,
            spatial_reference: SpatialReferenceOption::Unreferenced,
            columns: Default::default(),
            time: None,
            bbox: None,
        };

        let ds = AddDataset {
            name: None,
            display_name: "OgrDataset".to_string(),
            description: "My Ogr dataset".to_string(),
            source_operator: "OgrSource".to_string(),
            symbology: None,
            provenance: None,
        };

        let meta = StaticMetaData {
            loading_info: OgrSourceDataset {
                file_name: Default::default(),
                layer_name: String::new(),
                data_type: None,
                time: Default::default(),
                default_geometry: None,
                columns: None,
                force_ogr_time_filter: false,
                force_ogr_spatial_filter: false,
                on_error: OgrSourceErrorSpec::Ignore,
                sql_query: None,
                attribute_query: None,
                cache_ttl: CacheTtlSeconds::default(),
            },
            result_descriptor: descriptor.clone(),
            phantom: Default::default(),
        };

        let meta = db1.wrap_meta_data(MetaDataDefinition::OgrMetaData(meta));

        let _id = db1.add_dataset(ds, meta).await.unwrap();

        let list1 = db1
            .list_datasets(DatasetListOptions {
                filter: None,
                order: crate::datasets::listing::OrderBy::NameAsc,
                offset: 0,
                limit: 1,
            })
            .await
            .unwrap();

        assert_eq!(list1.len(), 1);

        let list2 = db2
            .list_datasets(DatasetListOptions {
                filter: None,
                order: crate::datasets::listing::OrderBy::NameAsc,
                offset: 0,
                limit: 1,
            })
            .await
            .unwrap();

        assert_eq!(list2.len(), 0);
    }

    #[ge_context::test]
    async fn it_shows_only_permitted_provenance(app_ctx: ProPostgresContext<NoTls>) {
        let session1 = app_ctx.create_anonymous_session().await.unwrap();
        let session2 = app_ctx.create_anonymous_session().await.unwrap();

        let db1 = app_ctx.session_context(session1.clone()).db();
        let db2 = app_ctx.session_context(session2.clone()).db();

        let descriptor = VectorResultDescriptor {
            data_type: VectorDataType::Data,
            spatial_reference: SpatialReferenceOption::Unreferenced,
            columns: Default::default(),
            time: None,
            bbox: None,
        };

        let ds = AddDataset {
            name: None,
            display_name: "OgrDataset".to_string(),
            description: "My Ogr dataset".to_string(),
            source_operator: "OgrSource".to_string(),
            symbology: None,
            provenance: None,
        };

        let meta = StaticMetaData {
            loading_info: OgrSourceDataset {
                file_name: Default::default(),
                layer_name: String::new(),
                data_type: None,
                time: Default::default(),
                default_geometry: None,
                columns: None,
                force_ogr_time_filter: false,
                force_ogr_spatial_filter: false,
                on_error: OgrSourceErrorSpec::Ignore,
                sql_query: None,
                attribute_query: None,
                cache_ttl: CacheTtlSeconds::default(),
            },
            result_descriptor: descriptor.clone(),
            phantom: Default::default(),
        };

        let meta = db1.wrap_meta_data(MetaDataDefinition::OgrMetaData(meta));

        let id = db1.add_dataset(ds, meta).await.unwrap().id;

        assert!(db1.load_provenance(&id).await.is_ok());

        assert!(db2.load_provenance(&id).await.is_err());
    }

    #[ge_context::test]
    async fn it_updates_permissions(app_ctx: ProPostgresContext<NoTls>) {
        let session1 = app_ctx.create_anonymous_session().await.unwrap();
        let session2 = app_ctx.create_anonymous_session().await.unwrap();

        let db1 = app_ctx.session_context(session1.clone()).db();
        let db2 = app_ctx.session_context(session2.clone()).db();

        let descriptor = VectorResultDescriptor {
            data_type: VectorDataType::Data,
            spatial_reference: SpatialReferenceOption::Unreferenced,
            columns: Default::default(),
            time: None,
            bbox: None,
        };

        let ds = AddDataset {
            name: None,
            display_name: "OgrDataset".to_string(),
            description: "My Ogr dataset".to_string(),
            source_operator: "OgrSource".to_string(),
            symbology: None,
            provenance: None,
        };

        let meta = StaticMetaData {
            loading_info: OgrSourceDataset {
                file_name: Default::default(),
                layer_name: String::new(),
                data_type: None,
                time: Default::default(),
                default_geometry: None,
                columns: None,
                force_ogr_time_filter: false,
                force_ogr_spatial_filter: false,
                on_error: OgrSourceErrorSpec::Ignore,
                sql_query: None,
                attribute_query: None,
                cache_ttl: CacheTtlSeconds::default(),
            },
            result_descriptor: descriptor.clone(),
            phantom: Default::default(),
        };

        let meta = db1.wrap_meta_data(MetaDataDefinition::OgrMetaData(meta));

        let id = db1.add_dataset(ds, meta).await.unwrap().id;

        assert!(db1.load_dataset(&id).await.is_ok());

        assert!(db2.load_dataset(&id).await.is_err());

        db1.add_permission(session2.user.id.into(), id, Permission::Read)
            .await
            .unwrap();

        assert!(db2.load_dataset(&id).await.is_ok());
    }

    #[ge_context::test]
    async fn it_uses_roles_for_permissions(app_ctx: ProPostgresContext<NoTls>) {
        let session1 = app_ctx.create_anonymous_session().await.unwrap();
        let session2 = app_ctx.create_anonymous_session().await.unwrap();

        let db1 = app_ctx.session_context(session1.clone()).db();
        let db2 = app_ctx.session_context(session2.clone()).db();

        let descriptor = VectorResultDescriptor {
            data_type: VectorDataType::Data,
            spatial_reference: SpatialReferenceOption::Unreferenced,
            columns: Default::default(),
            time: None,
            bbox: None,
        };

        let ds = AddDataset {
            name: None,
            display_name: "OgrDataset".to_string(),
            description: "My Ogr dataset".to_string(),
            source_operator: "OgrSource".to_string(),
            symbology: None,
            provenance: None,
        };

        let meta = StaticMetaData {
            loading_info: OgrSourceDataset {
                file_name: Default::default(),
                layer_name: String::new(),
                data_type: None,
                time: Default::default(),
                default_geometry: None,
                columns: None,
                force_ogr_time_filter: false,
                force_ogr_spatial_filter: false,
                on_error: OgrSourceErrorSpec::Ignore,
                sql_query: None,
                attribute_query: None,
                cache_ttl: CacheTtlSeconds::default(),
            },
            result_descriptor: descriptor.clone(),
            phantom: Default::default(),
        };

        let meta = db1.wrap_meta_data(MetaDataDefinition::OgrMetaData(meta));

        let id = db1.add_dataset(ds, meta).await.unwrap().id;

        assert!(db1.load_dataset(&id).await.is_ok());

        assert!(db2.load_dataset(&id).await.is_err());

        db1.add_permission(session2.user.id.into(), id, Permission::Read)
            .await
            .unwrap();

        assert!(db2.load_dataset(&id).await.is_ok());
    }

    #[ge_context::test]
    async fn it_secures_meta_data(app_ctx: ProPostgresContext<NoTls>) {
        let session1 = app_ctx.create_anonymous_session().await.unwrap();
        let session2 = app_ctx.create_anonymous_session().await.unwrap();

        let db1 = app_ctx.session_context(session1.clone()).db();
        let db2 = app_ctx.session_context(session2.clone()).db();

        let descriptor = VectorResultDescriptor {
            data_type: VectorDataType::Data,
            spatial_reference: SpatialReferenceOption::Unreferenced,
            columns: Default::default(),
            time: None,
            bbox: None,
        };

        let ds = AddDataset {
            name: None,
            display_name: "OgrDataset".to_string(),
            description: "My Ogr dataset".to_string(),
            source_operator: "OgrSource".to_string(),
            symbology: None,
            provenance: None,
        };

        let meta = StaticMetaData {
            loading_info: OgrSourceDataset {
                file_name: Default::default(),
                layer_name: String::new(),
                data_type: None,
                time: Default::default(),
                default_geometry: None,
                columns: None,
                force_ogr_time_filter: false,
                force_ogr_spatial_filter: false,
                on_error: OgrSourceErrorSpec::Ignore,
                sql_query: None,
                attribute_query: None,
                cache_ttl: CacheTtlSeconds::default(),
            },
            result_descriptor: descriptor.clone(),
            phantom: Default::default(),
        };

        let meta = db1.wrap_meta_data(MetaDataDefinition::OgrMetaData(meta));

        let id = db1.add_dataset(ds, meta).await.unwrap().id;

        let meta: geoengine_operators::util::Result<
            Box<dyn MetaData<OgrSourceDataset, VectorResultDescriptor, VectorQueryRectangle>>,
        > = db1.meta_data(&id.into()).await;

        assert!(meta.is_ok());

        let meta: geoengine_operators::util::Result<
            Box<dyn MetaData<OgrSourceDataset, VectorResultDescriptor, VectorQueryRectangle>>,
        > = db2.meta_data(&id.into()).await;

        assert!(meta.is_err());

        db1.add_permission(session2.user.id.into(), id, Permission::Read)
            .await
            .unwrap();

        let meta: geoengine_operators::util::Result<
            Box<dyn MetaData<OgrSourceDataset, VectorResultDescriptor, VectorQueryRectangle>>,
        > = db2.meta_data(&id.into()).await;

        assert!(meta.is_ok());
    }

    #[allow(clippy::too_many_lines)]
    #[ge_context::test]
    async fn it_loads_all_meta_data_types(app_ctx: ProPostgresContext<NoTls>) {
        let session = app_ctx.create_anonymous_session().await.unwrap();

        let db = app_ctx.session_context(session.clone()).db();

        let vector_descriptor = VectorResultDescriptor {
            data_type: VectorDataType::Data,
            spatial_reference: SpatialReferenceOption::Unreferenced,
            columns: Default::default(),
            time: None,
            bbox: None,
        };

        let raster_descriptor = RasterResultDescriptor {
            data_type: RasterDataType::U8,
            spatial_reference: SpatialReferenceOption::Unreferenced,
            measurement: Default::default(),
            time: None,
            bbox: None,
            resolution: None,
        };

        let vector_ds = AddDataset {
            name: None,
            display_name: "OgrDataset".to_string(),
            description: "My Ogr dataset".to_string(),
            source_operator: "OgrSource".to_string(),
            symbology: None,
            provenance: None,
        };

        let raster_ds = AddDataset {
            name: None,
            display_name: "GdalDataset".to_string(),
            description: "My Gdal dataset".to_string(),
            source_operator: "GdalSource".to_string(),
            symbology: None,
            provenance: None,
        };

        let gdal_params = GdalDatasetParameters {
            file_path: Default::default(),
            rasterband_channel: 0,
            geo_transform: GdalDatasetGeoTransform {
                origin_coordinate: Default::default(),
                x_pixel_size: 0.0,
                y_pixel_size: 0.0,
            },
            width: 0,
            height: 0,
            file_not_found_handling: FileNotFoundHandling::NoData,
            no_data_value: None,
            properties_mapping: None,
            gdal_open_options: None,
            gdal_config_options: None,
            allow_alphaband_as_mask: false,
            retry: None,
        };

        let meta = StaticMetaData {
            loading_info: OgrSourceDataset {
                file_name: Default::default(),
                layer_name: String::new(),
                data_type: None,
                time: Default::default(),
                default_geometry: None,
                columns: None,
                force_ogr_time_filter: false,
                force_ogr_spatial_filter: false,
                on_error: OgrSourceErrorSpec::Ignore,
                sql_query: None,
                attribute_query: None,
                cache_ttl: CacheTtlSeconds::default(),
            },
            result_descriptor: vector_descriptor.clone(),
            phantom: Default::default(),
        };

        let meta = db.wrap_meta_data(MetaDataDefinition::OgrMetaData(meta));

        let id = db.add_dataset(vector_ds, meta).await.unwrap().id;

        let meta: geoengine_operators::util::Result<
            Box<dyn MetaData<OgrSourceDataset, VectorResultDescriptor, VectorQueryRectangle>>,
        > = db.meta_data(&id.into()).await;

        assert!(meta.is_ok());

        let meta = GdalMetaDataRegular {
            result_descriptor: raster_descriptor.clone(),
            params: gdal_params.clone(),
            time_placeholders: Default::default(),
            data_time: Default::default(),
            step: TimeStep {
                granularity: TimeGranularity::Millis,
                step: 0,
            },
            cache_ttl: CacheTtlSeconds::default(),
        };

        let meta = db.wrap_meta_data(MetaDataDefinition::GdalMetaDataRegular(meta));

        let id = db.add_dataset(raster_ds.clone(), meta).await.unwrap().id;

        let meta: geoengine_operators::util::Result<
            Box<dyn MetaData<GdalLoadingInfo, RasterResultDescriptor, RasterQueryRectangle>>,
        > = db.meta_data(&id.into()).await;

        assert!(meta.is_ok());

        let meta = GdalMetaDataStatic {
            time: None,
            params: gdal_params.clone(),
            result_descriptor: raster_descriptor.clone(),
            cache_ttl: CacheTtlSeconds::default(),
        };

        let meta = db.wrap_meta_data(MetaDataDefinition::GdalStatic(meta));

        let id = db.add_dataset(raster_ds.clone(), meta).await.unwrap().id;

        let meta: geoengine_operators::util::Result<
            Box<dyn MetaData<GdalLoadingInfo, RasterResultDescriptor, RasterQueryRectangle>>,
        > = db.meta_data(&id.into()).await;

        assert!(meta.is_ok());

        let meta = GdalMetaDataList {
            result_descriptor: raster_descriptor.clone(),
            params: vec![],
        };

        let meta = db.wrap_meta_data(MetaDataDefinition::GdalMetaDataList(meta));

        let id = db.add_dataset(raster_ds.clone(), meta).await.unwrap().id;

        let meta: geoengine_operators::util::Result<
            Box<dyn MetaData<GdalLoadingInfo, RasterResultDescriptor, RasterQueryRectangle>>,
        > = db.meta_data(&id.into()).await;

        assert!(meta.is_ok());

        let meta = GdalMetadataNetCdfCf {
            result_descriptor: raster_descriptor.clone(),
            params: gdal_params.clone(),
            start: TimeInstance::MIN,
            end: TimeInstance::MAX,
            step: TimeStep {
                granularity: TimeGranularity::Millis,
                step: 0,
            },
            band_offset: 0,
            cache_ttl: CacheTtlSeconds::default(),
        };

        let meta = db.wrap_meta_data(MetaDataDefinition::GdalMetadataNetCdfCf(meta));

        let id = db.add_dataset(raster_ds.clone(), meta).await.unwrap().id;

        let meta: geoengine_operators::util::Result<
            Box<dyn MetaData<GdalLoadingInfo, RasterResultDescriptor, RasterQueryRectangle>>,
        > = db.meta_data(&id.into()).await;

        assert!(meta.is_ok());
    }

    #[ge_context::test]
    async fn it_secures_uploads(app_ctx: ProPostgresContext<NoTls>) {
        let session1 = app_ctx.create_anonymous_session().await.unwrap();
        let session2 = app_ctx.create_anonymous_session().await.unwrap();

        let db1 = app_ctx.session_context(session1.clone()).db();
        let db2 = app_ctx.session_context(session2.clone()).db();

        let upload_id = UploadId::new();

        let upload = Upload {
            id: upload_id,
            files: vec![FileUpload {
                id: FileId::new(),
                name: "test.bin".to_owned(),
                byte_size: 1024,
            }],
        };

        db1.create_upload(upload).await.unwrap();

        assert!(db1.load_upload(upload_id).await.is_ok());

        assert!(db2.load_upload(upload_id).await.is_err());
    }

    #[allow(clippy::too_many_lines)]
    #[ge_context::test]
    async fn it_collects_layers(app_ctx: ProPostgresContext<NoTls>) {
        let session = admin_login(&app_ctx).await;

        let layer_db = app_ctx.session_context(session).db();

        let workflow = Workflow {
            operator: TypedOperator::Vector(
                MockPointSource {
                    params: MockPointSourceParams {
                        points: vec![Coordinate2D::new(1., 2.); 3],
                    },
                }
                .boxed(),
            ),
        };

        let root_collection_id = layer_db.get_root_layer_collection_id().await.unwrap();

        let layer1 = layer_db
            .add_layer(
                AddLayer {
                    name: "Layer1".to_string(),
                    description: "Layer 1".to_string(),
                    symbology: None,
                    workflow: workflow.clone(),
                    metadata: [("meta".to_string(), "datum".to_string())].into(),
                    properties: vec![("proper".to_string(), "tee".to_string()).into()],
                },
                &root_collection_id,
            )
            .await
            .unwrap();

        assert_eq!(
            layer_db.load_layer(&layer1).await.unwrap(),
            crate::layers::layer::Layer {
                id: ProviderLayerId {
                    provider_id: INTERNAL_PROVIDER_ID,
                    layer_id: layer1.clone(),
                },
                name: "Layer1".to_string(),
                description: "Layer 1".to_string(),
                symbology: None,
                workflow: workflow.clone(),
                metadata: [("meta".to_string(), "datum".to_string())].into(),
                properties: vec![("proper".to_string(), "tee".to_string()).into()],
            }
        );

        let collection1_id = layer_db
            .add_layer_collection(
                AddLayerCollection {
                    name: "Collection1".to_string(),
                    description: "Collection 1".to_string(),
                    properties: Default::default(),
                },
                &root_collection_id,
            )
            .await
            .unwrap();

        let layer2 = layer_db
            .add_layer(
                AddLayer {
                    name: "Layer2".to_string(),
                    description: "Layer 2".to_string(),
                    symbology: None,
                    workflow: workflow.clone(),
                    metadata: Default::default(),
                    properties: Default::default(),
                },
                &collection1_id,
            )
            .await
            .unwrap();

        let collection2_id = layer_db
            .add_layer_collection(
                AddLayerCollection {
                    name: "Collection2".to_string(),
                    description: "Collection 2".to_string(),
                    properties: Default::default(),
                },
                &collection1_id,
            )
            .await
            .unwrap();

        layer_db
            .add_collection_to_parent(&collection2_id, &collection1_id)
            .await
            .unwrap();

        let root_collection = layer_db
            .load_layer_collection(
                &root_collection_id,
                LayerCollectionListOptions {
                    offset: 0,
                    limit: 20,
                },
            )
            .await
            .unwrap();

        assert_eq!(
            root_collection,
            LayerCollection {
                id: ProviderLayerCollectionId {
                    provider_id: INTERNAL_PROVIDER_ID,
                    collection_id: root_collection_id,
                },
                name: "Layers".to_string(),
                description: "All available Geo Engine layers".to_string(),
                items: vec![
                    CollectionItem::Collection(LayerCollectionListing {
                        id: ProviderLayerCollectionId {
                            provider_id: INTERNAL_PROVIDER_ID,
                            collection_id: collection1_id.clone(),
                        },
                        name: "Collection1".to_string(),
                        description: "Collection 1".to_string(),
                        properties: Default::default(),
                    }),
                    CollectionItem::Collection(LayerCollectionListing {
                        id: ProviderLayerCollectionId {
                            provider_id: INTERNAL_PROVIDER_ID,
                            collection_id: LayerCollectionId(UNSORTED_COLLECTION_ID.to_string()),
                        },
                        name: "Unsorted".to_string(),
                        description: "Unsorted Layers".to_string(),
                        properties: Default::default(),
                    }),
                    CollectionItem::Layer(LayerListing {
                        id: ProviderLayerId {
                            provider_id: INTERNAL_PROVIDER_ID,
                            layer_id: layer1,
                        },
                        name: "Layer1".to_string(),
                        description: "Layer 1".to_string(),
                        properties: vec![("proper".to_string(), "tee".to_string()).into()],
                    })
                ],
                entry_label: None,
                properties: vec![],
            }
        );

        let collection1 = layer_db
            .load_layer_collection(
                &collection1_id,
                LayerCollectionListOptions {
                    offset: 0,
                    limit: 20,
                },
            )
            .await
            .unwrap();

        assert_eq!(
            collection1,
            LayerCollection {
                id: ProviderLayerCollectionId {
                    provider_id: INTERNAL_PROVIDER_ID,
                    collection_id: collection1_id,
                },
                name: "Collection1".to_string(),
                description: "Collection 1".to_string(),
                items: vec![
                    CollectionItem::Collection(LayerCollectionListing {
                        id: ProviderLayerCollectionId {
                            provider_id: INTERNAL_PROVIDER_ID,
                            collection_id: collection2_id,
                        },
                        name: "Collection2".to_string(),
                        description: "Collection 2".to_string(),
                        properties: Default::default(),
                    }),
                    CollectionItem::Layer(LayerListing {
                        id: ProviderLayerId {
                            provider_id: INTERNAL_PROVIDER_ID,
                            layer_id: layer2,
                        },
                        name: "Layer2".to_string(),
                        description: "Layer 2".to_string(),
                        properties: vec![],
                    })
                ],
                entry_label: None,
                properties: vec![],
            }
        );
    }

    #[ge_context::test]
    async fn it_tracks_used_quota_in_postgres(app_ctx: ProPostgresContext<NoTls>) {
        let _user = app_ctx
            .register_user(UserRegistration {
                email: "foo@example.com".to_string(),
                password: "secret1234".to_string(),
                real_name: "Foo Bar".to_string(),
            })
            .await
            .unwrap();

        let session = app_ctx
            .login(UserCredentials {
                email: "foo@example.com".to_string(),
                password: "secret1234".to_string(),
            })
            .await
            .unwrap();

        let admin_session = admin_login(&app_ctx).await;

        let quota = initialize_quota_tracking(
            QuotaTrackingMode::Check,
            app_ctx.session_context(admin_session).db(),
            0,
            60,
        );

        let tracking = quota.create_quota_tracking(&session, ComputationContext::new());

        tracking.work_unit_done();
        tracking.work_unit_done();

        let db = app_ctx.session_context(session).db();

        // wait for quota to be recorded
        let mut success = false;
        for _ in 0..10 {
            let used = db.quota_used().await.unwrap();
            tokio::time::sleep(std::time::Duration::from_millis(100)).await;

            if used == 2 {
                success = true;
                break;
            }
        }

        assert!(success);
    }

    #[ge_context::test]
    async fn it_tracks_available_quota(app_ctx: ProPostgresContext<NoTls>) {
        let user = app_ctx
            .register_user(UserRegistration {
                email: "foo@example.com".to_string(),
                password: "secret1234".to_string(),
                real_name: "Foo Bar".to_string(),
            })
            .await
            .unwrap();

        let session = app_ctx
            .login(UserCredentials {
                email: "foo@example.com".to_string(),
                password: "secret1234".to_string(),
            })
            .await
            .unwrap();

        let admin_session = admin_login(&app_ctx).await;

        app_ctx
            .session_context(admin_session.clone())
            .db()
            .update_quota_available_by_user(&user, 1)
            .await
            .unwrap();

        let quota = initialize_quota_tracking(
            QuotaTrackingMode::Check,
            app_ctx.session_context(admin_session).db(),
            0,
            60,
        );

        let tracking = quota.create_quota_tracking(&session, ComputationContext::new());

        tracking.work_unit_done();
        tracking.work_unit_done();

        let db = app_ctx.session_context(session).db();

        // wait for quota to be recorded
        let mut success = false;
        for _ in 0..10 {
            let available = db.quota_available().await.unwrap();
            tokio::time::sleep(std::time::Duration::from_millis(100)).await;

            if available == -1 {
                success = true;
                break;
            }
        }

        assert!(success);
    }

    #[ge_context::test]
    async fn it_updates_quota_in_postgres(app_ctx: ProPostgresContext<NoTls>) {
        let user = app_ctx
            .register_user(UserRegistration {
                email: "foo@example.com".to_string(),
                password: "secret1234".to_string(),
                real_name: "Foo Bar".to_string(),
            })
            .await
            .unwrap();

        let session = app_ctx
            .login(UserCredentials {
                email: "foo@example.com".to_string(),
                password: "secret1234".to_string(),
            })
            .await
            .unwrap();

        let db = app_ctx.session_context(session.clone()).db();
        let admin_db = app_ctx.session_context(UserSession::admin_session()).db();

        assert_eq!(
            db.quota_available().await.unwrap(),
            crate::util::config::get_config_element::<crate::pro::util::config::Quota>()
                .unwrap()
                .default_available_quota
        );

        assert_eq!(
            admin_db.quota_available_by_user(&user).await.unwrap(),
            crate::util::config::get_config_element::<crate::pro::util::config::Quota>()
                .unwrap()
                .default_available_quota
        );

        admin_db
            .update_quota_available_by_user(&user, 123)
            .await
            .unwrap();

        assert_eq!(db.quota_available().await.unwrap(), 123);

        assert_eq!(admin_db.quota_available_by_user(&user).await.unwrap(), 123);
    }

    #[allow(clippy::too_many_lines)]
    #[ge_context::test]
    async fn it_removes_layer_collections(app_ctx: ProPostgresContext<NoTls>) {
        let session = admin_login(&app_ctx).await;

        let layer_db = app_ctx.session_context(session).db();

        let layer = AddLayer {
            name: "layer".to_string(),
            description: "description".to_string(),
            workflow: Workflow {
                operator: TypedOperator::Vector(
                    MockPointSource {
                        params: MockPointSourceParams {
                            points: vec![Coordinate2D::new(1., 2.); 3],
                        },
                    }
                    .boxed(),
                ),
            },
            symbology: None,
            metadata: Default::default(),
            properties: Default::default(),
        };

        let root_collection = &layer_db.get_root_layer_collection_id().await.unwrap();

        let collection = AddLayerCollection {
            name: "top collection".to_string(),
            description: "description".to_string(),
            properties: Default::default(),
        };

        let top_c_id = layer_db
            .add_layer_collection(collection, root_collection)
            .await
            .unwrap();

        let l_id = layer_db.add_layer(layer, &top_c_id).await.unwrap();

        let collection = AddLayerCollection {
            name: "empty collection".to_string(),
            description: "description".to_string(),
            properties: Default::default(),
        };

        let empty_c_id = layer_db
            .add_layer_collection(collection, &top_c_id)
            .await
            .unwrap();

        let items = layer_db
            .load_layer_collection(
                &top_c_id,
                LayerCollectionListOptions {
                    offset: 0,
                    limit: 20,
                },
            )
            .await
            .unwrap();

        assert_eq!(
            items,
            LayerCollection {
                id: ProviderLayerCollectionId {
                    provider_id: INTERNAL_PROVIDER_ID,
                    collection_id: top_c_id.clone(),
                },
                name: "top collection".to_string(),
                description: "description".to_string(),
                items: vec![
                    CollectionItem::Collection(LayerCollectionListing {
                        id: ProviderLayerCollectionId {
                            provider_id: INTERNAL_PROVIDER_ID,
                            collection_id: empty_c_id.clone(),
                        },
                        name: "empty collection".to_string(),
                        description: "description".to_string(),
                        properties: Default::default(),
                    }),
                    CollectionItem::Layer(LayerListing {
                        id: ProviderLayerId {
                            provider_id: INTERNAL_PROVIDER_ID,
                            layer_id: l_id.clone(),
                        },
                        name: "layer".to_string(),
                        description: "description".to_string(),
                        properties: vec![],
                    })
                ],
                entry_label: None,
                properties: vec![],
            }
        );

        // remove empty collection
        layer_db.remove_layer_collection(&empty_c_id).await.unwrap();

        let items = layer_db
            .load_layer_collection(
                &top_c_id,
                LayerCollectionListOptions {
                    offset: 0,
                    limit: 20,
                },
            )
            .await
            .unwrap();

        assert_eq!(
            items,
            LayerCollection {
                id: ProviderLayerCollectionId {
                    provider_id: INTERNAL_PROVIDER_ID,
                    collection_id: top_c_id.clone(),
                },
                name: "top collection".to_string(),
                description: "description".to_string(),
                items: vec![CollectionItem::Layer(LayerListing {
                    id: ProviderLayerId {
                        provider_id: INTERNAL_PROVIDER_ID,
                        layer_id: l_id.clone(),
                    },
                    name: "layer".to_string(),
                    description: "description".to_string(),
                    properties: vec![],
                })],
                entry_label: None,
                properties: vec![],
            }
        );

        // remove top (not root) collection
        layer_db.remove_layer_collection(&top_c_id).await.unwrap();

        layer_db
            .load_layer_collection(
                &top_c_id,
                LayerCollectionListOptions {
                    offset: 0,
                    limit: 20,
                },
            )
            .await
            .unwrap_err();

        // should be deleted automatically
        layer_db.load_layer(&l_id).await.unwrap_err();

        // it is not allowed to remove the root collection
        layer_db
            .remove_layer_collection(root_collection)
            .await
            .unwrap_err();
        layer_db
            .load_layer_collection(
                root_collection,
                LayerCollectionListOptions {
                    offset: 0,
                    limit: 20,
                },
            )
            .await
            .unwrap();
    }

    #[ge_context::test]
    #[allow(clippy::too_many_lines)]
    async fn it_removes_collections_from_collections(app_ctx: ProPostgresContext<NoTls>) {
        let session = admin_login(&app_ctx).await;

        let db = app_ctx.session_context(session).db();

        let root_collection_id = &db.get_root_layer_collection_id().await.unwrap();

        let mid_collection_id = db
            .add_layer_collection(
                AddLayerCollection {
                    name: "mid collection".to_string(),
                    description: "description".to_string(),
                    properties: Default::default(),
                },
                root_collection_id,
            )
            .await
            .unwrap();

        let bottom_collection_id = db
            .add_layer_collection(
                AddLayerCollection {
                    name: "bottom collection".to_string(),
                    description: "description".to_string(),
                    properties: Default::default(),
                },
                &mid_collection_id,
            )
            .await
            .unwrap();

        let layer_id = db
            .add_layer(
                AddLayer {
                    name: "layer".to_string(),
                    description: "description".to_string(),
                    workflow: Workflow {
                        operator: TypedOperator::Vector(
                            MockPointSource {
                                params: MockPointSourceParams {
                                    points: vec![Coordinate2D::new(1., 2.); 3],
                                },
                            }
                            .boxed(),
                        ),
                    },
                    symbology: None,
                    metadata: Default::default(),
                    properties: Default::default(),
                },
                &mid_collection_id,
            )
            .await
            .unwrap();

        // removing the mid collection…
        db.remove_layer_collection_from_parent(&mid_collection_id, root_collection_id)
            .await
            .unwrap();

        // …should remove itself
        db.load_layer_collection(&mid_collection_id, LayerCollectionListOptions::default())
            .await
            .unwrap_err();

        // …should remove the bottom collection
        db.load_layer_collection(&bottom_collection_id, LayerCollectionListOptions::default())
            .await
            .unwrap_err();

        // … and should remove the layer of the bottom collection
        db.load_layer(&layer_id).await.unwrap_err();

        // the root collection is still there
        db.load_layer_collection(root_collection_id, LayerCollectionListOptions::default())
            .await
            .unwrap();
    }

    #[ge_context::test]
    #[allow(clippy::too_many_lines)]
    async fn it_removes_layers_from_collections(app_ctx: ProPostgresContext<NoTls>) {
        let session = admin_login(&app_ctx).await;

        let db = app_ctx.session_context(session).db();

        let root_collection = &db.get_root_layer_collection_id().await.unwrap();

        let another_collection = db
            .add_layer_collection(
                AddLayerCollection {
                    name: "top collection".to_string(),
                    description: "description".to_string(),
                    properties: Default::default(),
                },
                root_collection,
            )
            .await
            .unwrap();

        let layer_in_one_collection = db
            .add_layer(
                AddLayer {
                    name: "layer 1".to_string(),
                    description: "description".to_string(),
                    workflow: Workflow {
                        operator: TypedOperator::Vector(
                            MockPointSource {
                                params: MockPointSourceParams {
                                    points: vec![Coordinate2D::new(1., 2.); 3],
                                },
                            }
                            .boxed(),
                        ),
                    },
                    symbology: None,
                    metadata: Default::default(),
                    properties: Default::default(),
                },
                &another_collection,
            )
            .await
            .unwrap();

        let layer_in_two_collections = db
            .add_layer(
                AddLayer {
                    name: "layer 2".to_string(),
                    description: "description".to_string(),
                    workflow: Workflow {
                        operator: TypedOperator::Vector(
                            MockPointSource {
                                params: MockPointSourceParams {
                                    points: vec![Coordinate2D::new(1., 2.); 3],
                                },
                            }
                            .boxed(),
                        ),
                    },
                    symbology: None,
                    metadata: Default::default(),
                    properties: Default::default(),
                },
                &another_collection,
            )
            .await
            .unwrap();

        db.add_layer_to_collection(&layer_in_two_collections, root_collection)
            .await
            .unwrap();

        // remove first layer --> should be deleted entirely

        db.remove_layer_from_collection(&layer_in_one_collection, &another_collection)
            .await
            .unwrap();

        let number_of_layer_in_collection = db
            .load_layer_collection(
                &another_collection,
                LayerCollectionListOptions {
                    offset: 0,
                    limit: 20,
                },
            )
            .await
            .unwrap()
            .items
            .len();
        assert_eq!(
            number_of_layer_in_collection,
            1 /* only the other collection should be here */
        );

        db.load_layer(&layer_in_one_collection).await.unwrap_err();

        // remove second layer --> should only be gone in collection

        db.remove_layer_from_collection(&layer_in_two_collections, &another_collection)
            .await
            .unwrap();

        let number_of_layer_in_collection = db
            .load_layer_collection(
                &another_collection,
                LayerCollectionListOptions {
                    offset: 0,
                    limit: 20,
                },
            )
            .await
            .unwrap()
            .items
            .len();
        assert_eq!(
            number_of_layer_in_collection,
            0 /* both layers were deleted */
        );

        db.load_layer(&layer_in_two_collections).await.unwrap();
    }

    #[ge_context::test]
    #[allow(clippy::too_many_lines)]
    async fn it_deletes_dataset(app_ctx: ProPostgresContext<NoTls>) {
        let loading_info = OgrSourceDataset {
            file_name: PathBuf::from("test.csv"),
            layer_name: "test.csv".to_owned(),
            data_type: Some(VectorDataType::MultiPoint),
            time: OgrSourceDatasetTimeType::Start {
                start_field: "start".to_owned(),
                start_format: OgrSourceTimeFormat::Auto,
                duration: OgrSourceDurationSpec::Zero,
            },
            default_geometry: None,
            columns: Some(OgrSourceColumnSpec {
                format_specifics: Some(FormatSpecifics::Csv {
                    header: CsvHeader::Auto,
                }),
                x: "x".to_owned(),
                y: None,
                int: vec![],
                float: vec![],
                text: vec![],
                bool: vec![],
                datetime: vec![],
                rename: None,
            }),
            force_ogr_time_filter: false,
            force_ogr_spatial_filter: false,
            on_error: OgrSourceErrorSpec::Ignore,
            sql_query: None,
            attribute_query: None,
            cache_ttl: CacheTtlSeconds::default(),
        };

        let meta_data = MetaDataDefinition::OgrMetaData(StaticMetaData::<
            OgrSourceDataset,
            VectorResultDescriptor,
            VectorQueryRectangle,
        > {
            loading_info: loading_info.clone(),
            result_descriptor: VectorResultDescriptor {
                data_type: VectorDataType::MultiPoint,
                spatial_reference: SpatialReference::epsg_4326().into(),
                columns: [(
                    "foo".to_owned(),
                    VectorColumnInfo {
                        data_type: FeatureDataType::Float,
                        measurement: Measurement::Unitless,
                    },
                )]
                .into_iter()
                .collect(),
                time: None,
                bbox: None,
            },
            phantom: Default::default(),
        });

        let session = app_ctx.create_anonymous_session().await.unwrap();

        let dataset_name = DatasetName::new(Some(session.user.id.to_string()), "my_dataset");

        let db = app_ctx.session_context(session.clone()).db();
        let wrap = db.wrap_meta_data(meta_data);
        let dataset_id = db
            .add_dataset(
                AddDataset {
                    name: Some(dataset_name),
                    display_name: "Ogr Test".to_owned(),
                    description: "desc".to_owned(),
                    source_operator: "OgrSource".to_owned(),
                    symbology: None,
                    provenance: Some(vec![Provenance {
                        citation: "citation".to_owned(),
                        license: "license".to_owned(),
                        uri: "uri".to_owned(),
                    }]),
                },
                wrap,
            )
            .await
            .unwrap()
            .id;

        assert!(db.load_dataset(&dataset_id).await.is_ok());

        db.delete_dataset(dataset_id).await.unwrap();

        assert!(db.load_dataset(&dataset_id).await.is_err());
    }

    #[ge_context::test]
    #[allow(clippy::too_many_lines)]
    async fn it_deletes_admin_dataset(app_ctx: ProPostgresContext<NoTls>) {
        let dataset_name = DatasetName::new(None, "my_dataset");

        let loading_info = OgrSourceDataset {
            file_name: PathBuf::from("test.csv"),
            layer_name: "test.csv".to_owned(),
            data_type: Some(VectorDataType::MultiPoint),
            time: OgrSourceDatasetTimeType::Start {
                start_field: "start".to_owned(),
                start_format: OgrSourceTimeFormat::Auto,
                duration: OgrSourceDurationSpec::Zero,
            },
            default_geometry: None,
            columns: Some(OgrSourceColumnSpec {
                format_specifics: Some(FormatSpecifics::Csv {
                    header: CsvHeader::Auto,
                }),
                x: "x".to_owned(),
                y: None,
                int: vec![],
                float: vec![],
                text: vec![],
                bool: vec![],
                datetime: vec![],
                rename: None,
            }),
            force_ogr_time_filter: false,
            force_ogr_spatial_filter: false,
            on_error: OgrSourceErrorSpec::Ignore,
            sql_query: None,
            attribute_query: None,
            cache_ttl: CacheTtlSeconds::default(),
        };

        let meta_data = MetaDataDefinition::OgrMetaData(StaticMetaData::<
            OgrSourceDataset,
            VectorResultDescriptor,
            VectorQueryRectangle,
        > {
            loading_info: loading_info.clone(),
            result_descriptor: VectorResultDescriptor {
                data_type: VectorDataType::MultiPoint,
                spatial_reference: SpatialReference::epsg_4326().into(),
                columns: [(
                    "foo".to_owned(),
                    VectorColumnInfo {
                        data_type: FeatureDataType::Float,
                        measurement: Measurement::Unitless,
                    },
                )]
                .into_iter()
                .collect(),
                time: None,
                bbox: None,
            },
            phantom: Default::default(),
        });

        let session = admin_login(&app_ctx).await;

        let db = app_ctx.session_context(session).db();
        let wrap = db.wrap_meta_data(meta_data);
        let dataset_id = db
            .add_dataset(
                AddDataset {
                    name: Some(dataset_name),
                    display_name: "Ogr Test".to_owned(),
                    description: "desc".to_owned(),
                    source_operator: "OgrSource".to_owned(),
                    symbology: None,
                    provenance: Some(vec![Provenance {
                        citation: "citation".to_owned(),
                        license: "license".to_owned(),
                        uri: "uri".to_owned(),
                    }]),
                },
                wrap,
            )
            .await
            .unwrap()
            .id;

        assert!(db.load_dataset(&dataset_id).await.is_ok());

        db.delete_dataset(dataset_id).await.unwrap();

        assert!(db.load_dataset(&dataset_id).await.is_err());
    }

    #[ge_context::test]
    async fn test_missing_layer_dataset_in_collection_listing(app_ctx: ProPostgresContext<NoTls>) {
        let session = admin_login(&app_ctx).await;
        let db = app_ctx.session_context(session).db();

        let root_collection_id = &db.get_root_layer_collection_id().await.unwrap();

        let top_collection_id = db
            .add_layer_collection(
                AddLayerCollection {
                    name: "top collection".to_string(),
                    description: "description".to_string(),
                    properties: Default::default(),
                },
                root_collection_id,
            )
            .await
            .unwrap();

        let faux_layer = LayerId("faux".to_string());

        // this should fail
        db.add_layer_to_collection(&faux_layer, &top_collection_id)
            .await
            .unwrap_err();

        let root_collection_layers = db
            .load_layer_collection(
                &top_collection_id,
                LayerCollectionListOptions {
                    offset: 0,
                    limit: 20,
                },
            )
            .await
            .unwrap();

        assert_eq!(
            root_collection_layers,
            LayerCollection {
                id: ProviderLayerCollectionId {
                    provider_id: DataProviderId(
                        "ce5e84db-cbf9-48a2-9a32-d4b7cc56ea74".try_into().unwrap()
                    ),
                    collection_id: top_collection_id.clone(),
                },
                name: "top collection".to_string(),
                description: "description".to_string(),
                items: vec![],
                entry_label: None,
                properties: vec![],
            }
        );
    }

    #[allow(clippy::too_many_lines)]
    #[ge_context::test]
    async fn it_restricts_layer_permissions(app_ctx: ProPostgresContext<NoTls>) {
        let admin_session = admin_login(&app_ctx).await;
        let session1 = app_ctx.create_anonymous_session().await.unwrap();

        let admin_db = app_ctx.session_context(admin_session.clone()).db();
        let db1 = app_ctx.session_context(session1.clone()).db();

        let root = admin_db.get_root_layer_collection_id().await.unwrap();

        // add new collection as admin
        let new_collection_id = admin_db
            .add_layer_collection(
                AddLayerCollection {
                    name: "admin collection".to_string(),
                    description: String::new(),
                    properties: Default::default(),
                },
                &root,
            )
            .await
            .unwrap();

        // load as regular user, not visible
        let collection = db1
            .load_layer_collection(
                &root,
                LayerCollectionListOptions {
                    offset: 0,
                    limit: 10,
                },
            )
            .await
            .unwrap();
        assert!(!collection.items.iter().any(|c| match c {
            CollectionItem::Collection(c) => c.id.collection_id == new_collection_id,
            CollectionItem::Layer(_) => false,
        }));

        // give user read permission
        admin_db
            .add_permission(
                session1.user.id.into(),
                new_collection_id.clone(),
                Permission::Read,
            )
            .await
            .unwrap();

        // now visible
        let collection = db1
            .load_layer_collection(
                &root,
                LayerCollectionListOptions {
                    offset: 0,
                    limit: 10,
                },
            )
            .await
            .unwrap();

        assert!(collection.items.iter().any(|c| match c {
            CollectionItem::Collection(c) => c.id.collection_id == new_collection_id,
            CollectionItem::Layer(_) => false,
        }));

        // add new layer in the collection as user, fails because only read permission
        let result = db1
            .add_layer_collection(
                AddLayerCollection {
                    name: "user layer".to_string(),
                    description: String::new(),
                    properties: Default::default(),
                },
                &new_collection_id,
            )
            .await;

        assert!(result.is_err());

        // give user owner permission
        admin_db
            .add_permission(
                session1.user.id.into(),
                new_collection_id.clone(),
                Permission::Owner,
            )
            .await
            .unwrap();

        // add now works
        db1.add_layer_collection(
            AddLayerCollection {
                name: "user layer".to_string(),
                description: String::new(),
                properties: Default::default(),
            },
            &new_collection_id,
        )
        .await
        .unwrap();

        // remove permissions again
        admin_db
            .remove_permission(
                session1.user.id.into(),
                new_collection_id.clone(),
                Permission::Read,
            )
            .await
            .unwrap();
        admin_db
            .remove_permission(
                session1.user.id.into(),
                new_collection_id.clone(),
                Permission::Owner,
            )
            .await
            .unwrap();

        // access is gone now
        let result = db1
            .add_layer_collection(
                AddLayerCollection {
                    name: "user layer".to_string(),
                    description: String::new(),
                    properties: Default::default(),
                },
                &root,
            )
            .await;

        assert!(result.is_err());

        let collection = db1
            .load_layer_collection(
                &root,
                LayerCollectionListOptions {
                    offset: 0,
                    limit: 10,
                },
            )
            .await
            .unwrap();

        assert!(!collection.items.iter().any(|c| match c {
            CollectionItem::Collection(c) => c.id.collection_id == new_collection_id,
            CollectionItem::Layer(_) => false,
        }));
    }

    #[allow(clippy::too_many_lines)]
    #[ge_context::test]
    async fn it_handles_user_roles(app_ctx: ProPostgresContext<NoTls>) {
        let admin_session = admin_login(&app_ctx).await;
        let user_id = app_ctx
            .register_user(UserRegistration {
                email: "foo@example.com".to_string(),
                password: "secret123".to_string(),
                real_name: "Foo Bar".to_string(),
            })
            .await
            .unwrap();

        let admin_db = app_ctx.session_context(admin_session.clone()).db();

        // create a new role
        let role_id = admin_db.add_role("foo").await.unwrap();

        let user_session = app_ctx
            .login(UserCredentials {
                email: "foo@example.com".to_string(),
                password: "secret123".to_string(),
            })
            .await
            .unwrap();

        // user does not have the role yet

        assert!(!user_session.roles.contains(&role_id));

        //user can query their role descriptions (user role and registered user)
        assert_eq!(user_session.roles.len(), 2);

        let expected_user_role_description = RoleDescription {
            role: Role {
                id: RoleId::from(user_id),
                name: "foo@example.com".to_string(),
            },
            individual: true,
        };
        let expected_registered_role_description = RoleDescription {
            role: Role {
                id: Role::registered_user_role_id(),
                name: "user".to_string(),
            },
            individual: false,
        };

        let user_role_descriptions = app_ctx
            .session_context(user_session.clone())
            .db()
            .get_role_descriptions(&user_id)
            .await
            .unwrap();
        assert_eq!(
            vec![
                expected_user_role_description.clone(),
                expected_registered_role_description.clone(),
            ],
            user_role_descriptions
        );

        // we assign the role to the user
        admin_db.assign_role(&role_id, &user_id).await.unwrap();

        let user_session = app_ctx
            .login(UserCredentials {
                email: "foo@example.com".to_string(),
                password: "secret123".to_string(),
            })
            .await
            .unwrap();

        // should be present now
        assert!(user_session.roles.contains(&role_id));

        //user can query their role descriptions (now an additional foo role)
        let expected_foo_role_description = RoleDescription {
            role: Role {
                id: role_id,
                name: "foo".to_string(),
            },
            individual: false,
        };

        let user_role_descriptions = app_ctx
            .session_context(user_session.clone())
            .db()
            .get_role_descriptions(&user_id)
            .await
            .unwrap();
        assert_eq!(
            vec![
                expected_foo_role_description,
                expected_user_role_description.clone(),
                expected_registered_role_description.clone(),
            ],
            user_role_descriptions
        );

        // we revoke it
        admin_db.revoke_role(&role_id, &user_id).await.unwrap();

        let user_session = app_ctx
            .login(UserCredentials {
                email: "foo@example.com".to_string(),
                password: "secret123".to_string(),
            })
            .await
            .unwrap();

        // the role is gone now
        assert!(!user_session.roles.contains(&role_id));

        //user can query their role descriptions (user role and registered user)
        let user_role_descriptions = app_ctx
            .session_context(user_session.clone())
            .db()
            .get_role_descriptions(&user_id)
            .await
            .unwrap();
        assert_eq!(
            vec![
                expected_user_role_description.clone(),
                expected_registered_role_description.clone(),
            ],
            user_role_descriptions
        );

        // assign it again and then delete the whole role, should not be present at user

        admin_db.assign_role(&role_id, &user_id).await.unwrap();

        admin_db.remove_role(&role_id).await.unwrap();

        let user_session = app_ctx
            .login(UserCredentials {
                email: "foo@example.com".to_string(),
                password: "secret123".to_string(),
            })
            .await
            .unwrap();

        assert!(!user_session.roles.contains(&role_id));

        //user can query their role descriptions (user role and registered user)
        let user_role_descriptions = app_ctx
            .session_context(user_session.clone())
            .db()
            .get_role_descriptions(&user_id)
            .await
            .unwrap();
        assert_eq!(
            vec![
                expected_user_role_description,
                expected_registered_role_description.clone(),
            ],
            user_role_descriptions
        );
    }

    #[allow(clippy::too_many_lines)]
    #[ge_context::test]
    async fn it_updates_project_layer_symbology(app_ctx: ProPostgresContext<NoTls>) {
        let session = app_ctx.create_anonymous_session().await.unwrap();

        let (_, workflow_id) = register_ndvi_workflow_helper(&app_ctx).await;

        let db = app_ctx.session_context(session.clone()).db();

        let create_project: CreateProject = serde_json::from_value(json!({
            "name": "Default",
            "description": "Default project",
            "bounds": {
                "boundingBox": {
                    "lowerLeftCoordinate": {
                        "x": -180,
                        "y": -90
                    },
                    "upperRightCoordinate": {
                        "x": 180,
                        "y": 90
                    }
                },
                "spatialReference": "EPSG:4326",
                "timeInterval": {
                    "start": 1_396_353_600_000i64,
                    "end": 1_396_353_600_000i64
                }
            },
            "timeStep": {
                "step": 1,
                "granularity": "months"
            }
        }))
        .unwrap();

        let project_id = db.create_project(create_project).await.unwrap();

        let update: UpdateProject = serde_json::from_value(json!({
            "id": project_id.to_string(),
            "layers": [{
                "name": "NDVI",
                "workflow": workflow_id.to_string(),
                "visibility": {
                    "data": true,
                    "legend": false
                },
                "symbology": {
                    "type": "raster",
                    "opacity": 1,
                    "colorizer": {
                        "type": "linearGradient",
                        "breakpoints": [{
                            "value": 1,
                            "color": [0, 0, 0, 255]
                        }, {
                            "value": 255,
                            "color": [255, 255, 255, 255]
                        }],
                        "noDataColor": [0, 0, 0, 0],
                        "overColor": [255, 255, 255, 127],
                        "underColor": [255, 255, 255, 127]
                    }
                }
            }]
        }))
        .unwrap();

        db.update_project(update).await.unwrap();

        let update: UpdateProject = serde_json::from_value(json!({
            "id": project_id.to_string(),
            "layers": [{
                "name": "NDVI",
                "workflow": workflow_id.to_string(),
                "visibility": {
                    "data": true,
                    "legend": false
                },
                "symbology": {
                    "type": "raster",
                    "opacity": 1,
                    "colorizer": {
                        "type": "linearGradient",
                        "breakpoints": [{
                            "value": 1,
                            "color": [0, 0, 4, 255]
                        }, {
                            "value": 17.866_666_666_666_667,
                            "color": [11, 9, 36, 255]
                        }, {
                            "value": 34.733_333_333_333_334,
                            "color": [32, 17, 75, 255]
                        }, {
                            "value": 51.6,
                            "color": [59, 15, 112, 255]
                        }, {
                            "value": 68.466_666_666_666_67,
                            "color": [87, 21, 126, 255]
                        }, {
                            "value": 85.333_333_333_333_33,
                            "color": [114, 31, 129, 255]
                        }, {
                            "value": 102.199_999_999_999_99,
                            "color": [140, 41, 129, 255]
                        }, {
                            "value": 119.066_666_666_666_65,
                            "color": [168, 50, 125, 255]
                        }, {
                            "value": 135.933_333_333_333_34,
                            "color": [196, 60, 117, 255]
                        }, {
                            "value": 152.799_999_999_999_98,
                            "color": [222, 73, 104, 255]
                        }, {
                            "value": 169.666_666_666_666_66,
                            "color": [241, 96, 93, 255]
                        }, {
                            "value": 186.533_333_333_333_33,
                            "color": [250, 127, 94, 255]
                        }, {
                            "value": 203.399_999_999_999_98,
                            "color": [254, 159, 109, 255]
                        }, {
                            "value": 220.266_666_666_666_65,
                            "color": [254, 191, 132, 255]
                        }, {
                            "value": 237.133_333_333_333_3,
                            "color": [253, 222, 160, 255]
                        }, {
                            "value": 254,
                            "color": [252, 253, 191, 255]
                        }],
                        "noDataColor": [0, 0, 0, 0],
                        "overColor": [255, 255, 255, 127],
                        "underColor": [255, 255, 255, 127]
                    }
                }
            }]
        }))
        .unwrap();

        db.update_project(update).await.unwrap();

        let update: UpdateProject = serde_json::from_value(json!({
            "id": project_id.to_string(),
            "layers": [{
                "name": "NDVI",
                "workflow": workflow_id.to_string(),
                "visibility": {
                    "data": true,
                    "legend": false
                },
                "symbology": {
                    "type": "raster",
                    "opacity": 1,
                    "colorizer": {
                        "type": "linearGradient",
                        "breakpoints": [{
                            "value": 1,
                            "color": [0, 0, 4, 255]
                        }, {
                            "value": 17.866_666_666_666_667,
                            "color": [11, 9, 36, 255]
                        }, {
                            "value": 34.733_333_333_333_334,
                            "color": [32, 17, 75, 255]
                        }, {
                            "value": 51.6,
                            "color": [59, 15, 112, 255]
                        }, {
                            "value": 68.466_666_666_666_67,
                            "color": [87, 21, 126, 255]
                        }, {
                            "value": 85.333_333_333_333_33,
                            "color": [114, 31, 129, 255]
                        }, {
                            "value": 102.199_999_999_999_99,
                            "color": [140, 41, 129, 255]
                        }, {
                            "value": 119.066_666_666_666_65,
                            "color": [168, 50, 125, 255]
                        }, {
                            "value": 135.933_333_333_333_34,
                            "color": [196, 60, 117, 255]
                        }, {
                            "value": 152.799_999_999_999_98,
                            "color": [222, 73, 104, 255]
                        }, {
                            "value": 169.666_666_666_666_66,
                            "color": [241, 96, 93, 255]
                        }, {
                            "value": 186.533_333_333_333_33,
                            "color": [250, 127, 94, 255]
                        }, {
                            "value": 203.399_999_999_999_98,
                            "color": [254, 159, 109, 255]
                        }, {
                            "value": 220.266_666_666_666_65,
                            "color": [254, 191, 132, 255]
                        }, {
                            "value": 237.133_333_333_333_3,
                            "color": [253, 222, 160, 255]
                        }, {
                            "value": 254,
                            "color": [252, 253, 191, 255]
                        }],
                        "noDataColor": [0, 0, 0, 0],
                        "overColor": [255, 255, 255, 127],
                        "underColor": [255, 255, 255, 127]
                    }
                }
            }]
        }))
        .unwrap();

        db.update_project(update).await.unwrap();

        let update: UpdateProject = serde_json::from_value(json!({
            "id": project_id.to_string(),
            "layers": [{
                "name": "NDVI",
                "workflow": workflow_id.to_string(),
                "visibility": {
                    "data": true,
                    "legend": false
                },
                "symbology": {
                    "type": "raster",
                    "opacity": 1,
                    "colorizer": {
                        "type": "linearGradient",
                        "breakpoints": [{
                            "value": 1,
                            "color": [0, 0, 4, 255]
                        }, {
                            "value": 17.933_333_333_333_334,
                            "color": [11, 9, 36, 255]
                        }, {
                            "value": 34.866_666_666_666_67,
                            "color": [32, 17, 75, 255]
                        }, {
                            "value": 51.800_000_000_000_004,
                            "color": [59, 15, 112, 255]
                        }, {
                            "value": 68.733_333_333_333_33,
                            "color": [87, 21, 126, 255]
                        }, {
                            "value": 85.666_666_666_666_66,
                            "color": [114, 31, 129, 255]
                        }, {
                            "value": 102.6,
                            "color": [140, 41, 129, 255]
                        }, {
                            "value": 119.533_333_333_333_32,
                            "color": [168, 50, 125, 255]
                        }, {
                            "value": 136.466_666_666_666_67,
                            "color": [196, 60, 117, 255]
                        }, {
                            "value": 153.4,
                            "color": [222, 73, 104, 255]
                        }, {
                            "value": 170.333_333_333_333_31,
                            "color": [241, 96, 93, 255]
                        }, {
                            "value": 187.266_666_666_666_65,
                            "color": [250, 127, 94, 255]
                        }, {
                            "value": 204.2,
                            "color": [254, 159, 109, 255]
                        }, {
                            "value": 221.133_333_333_333_33,
                            "color": [254, 191, 132, 255]
                        }, {
                            "value": 238.066_666_666_666_63,
                            "color": [253, 222, 160, 255]
                        }, {
                            "value": 255,
                            "color": [252, 253, 191, 255]
                        }],
                        "noDataColor": [0, 0, 0, 0],
                        "overColor": [255, 255, 255, 127],
                        "underColor": [255, 255, 255, 127]
                    }
                }
            }]
        }))
        .unwrap();

        let update = update;

        // run two updates concurrently
        let (r0, r1) = join!(db.update_project(update.clone()), db.update_project(update));

        assert!(r0.is_ok());
        assert!(r1.is_ok());
    }

    #[ge_context::test]
    #[allow(clippy::too_many_lines)]
    async fn it_resolves_dataset_names_to_ids(app_ctx: ProPostgresContext<NoTls>) {
        let admin_session = UserSession::admin_session();
        let db = app_ctx.session_context(admin_session.clone()).db();

        let loading_info = OgrSourceDataset {
            file_name: PathBuf::from("test.csv"),
            layer_name: "test.csv".to_owned(),
            data_type: Some(VectorDataType::MultiPoint),
            time: OgrSourceDatasetTimeType::Start {
                start_field: "start".to_owned(),
                start_format: OgrSourceTimeFormat::Auto,
                duration: OgrSourceDurationSpec::Zero,
            },
            default_geometry: None,
            columns: Some(OgrSourceColumnSpec {
                format_specifics: Some(FormatSpecifics::Csv {
                    header: CsvHeader::Auto,
                }),
                x: "x".to_owned(),
                y: None,
                int: vec![],
                float: vec![],
                text: vec![],
                bool: vec![],
                datetime: vec![],
                rename: None,
            }),
            force_ogr_time_filter: false,
            force_ogr_spatial_filter: false,
            on_error: OgrSourceErrorSpec::Ignore,
            sql_query: None,
            attribute_query: None,
            cache_ttl: CacheTtlSeconds::default(),
        };

        let meta_data = MetaDataDefinition::OgrMetaData(StaticMetaData::<
            OgrSourceDataset,
            VectorResultDescriptor,
            VectorQueryRectangle,
        > {
            loading_info: loading_info.clone(),
            result_descriptor: VectorResultDescriptor {
                data_type: VectorDataType::MultiPoint,
                spatial_reference: SpatialReference::epsg_4326().into(),
                columns: [(
                    "foo".to_owned(),
                    VectorColumnInfo {
                        data_type: FeatureDataType::Float,
                        measurement: Measurement::Unitless,
                    },
                )]
                .into_iter()
                .collect(),
                time: None,
                bbox: None,
            },
            phantom: Default::default(),
        });

        let DatasetIdAndName {
            id: dataset_id1,
            name: dataset_name1,
        } = db
            .add_dataset(
                AddDataset {
                    name: Some(DatasetName::new(None, "my_dataset".to_owned())),
                    display_name: "Ogr Test".to_owned(),
                    description: "desc".to_owned(),
                    source_operator: "OgrSource".to_owned(),
                    symbology: None,
                    provenance: Some(vec![Provenance {
                        citation: "citation".to_owned(),
                        license: "license".to_owned(),
                        uri: "uri".to_owned(),
                    }]),
                },
                db.wrap_meta_data(meta_data.clone()),
            )
            .await
            .unwrap();

        let DatasetIdAndName {
            id: dataset_id2,
            name: dataset_name2,
        } = db
            .add_dataset(
                AddDataset {
                    name: Some(DatasetName::new(
                        Some(admin_session.user.id.to_string()),
                        "my_dataset".to_owned(),
                    )),
                    display_name: "Ogr Test".to_owned(),
                    description: "desc".to_owned(),
                    source_operator: "OgrSource".to_owned(),
                    symbology: None,
                    provenance: Some(vec![Provenance {
                        citation: "citation".to_owned(),
                        license: "license".to_owned(),
                        uri: "uri".to_owned(),
                    }]),
                },
                db.wrap_meta_data(meta_data),
            )
            .await
            .unwrap();

        assert_eq!(
            db.resolve_dataset_name_to_id(&dataset_name1).await.unwrap(),
            dataset_id1
        );
        assert_eq!(
            db.resolve_dataset_name_to_id(&dataset_name2).await.unwrap(),
            dataset_id2
        );
    }

    #[ge_context::test]
    #[allow(clippy::too_many_lines)]
    async fn it_bulk_updates_quota(app_ctx: ProPostgresContext<NoTls>) {
        let admin_session = UserSession::admin_session();
        let db = app_ctx.session_context(admin_session.clone()).db();

        let user1 = app_ctx
            .register_user(UserRegistration {
                email: "user1@example.com".into(),
                password: "12345678".into(),
                real_name: "User1".into(),
            })
            .await
            .unwrap();

        let user2 = app_ctx
            .register_user(UserRegistration {
                email: "user2@example.com".into(),
                password: "12345678".into(),
                real_name: "User2".into(),
            })
            .await
            .unwrap();

        // single item in bulk
        db.bulk_increment_quota_used([(user1, 1)]).await.unwrap();

        assert_eq!(db.quota_used_by_user(&user1).await.unwrap(), 1);

        // multiple items in bulk
        db.bulk_increment_quota_used([(user1, 1), (user2, 3)])
            .await
            .unwrap();

        assert_eq!(db.quota_used_by_user(&user1).await.unwrap(), 2);
        assert_eq!(db.quota_used_by_user(&user2).await.unwrap(), 3);
    }

    #[tokio::test(flavor = "multi_thread", worker_threads = 1)]
    async fn it_persists_ml_models() {
        with_pro_temp_context(|app_ctx, _| async move {
            let id = MlModelId::from_str("3db69b02-6d7a-4112-a355-e3745be18a80").unwrap();
            let input = MlModel {
                id,
                content: "model content".to_owned(),
            };

            let session = app_ctx.create_anonymous_session().await.unwrap();

            let db = app_ctx.session_context(session.clone()).db();

            db.store_ml_model(input.clone()).await.unwrap();

            let model = db.load_ml_model(id).await.unwrap();

            assert_eq!(model, input);
        })
        .await;
    }

    #[tokio::test(flavor = "multi_thread", worker_threads = 1)]
    async fn it_fails_to_load_nonexistent_ml_model() {
        with_pro_temp_context(|app_ctx, _| async move {
            let model_id = MlModelId::from_str("3db69b02-6d7a-4112-a355-e3745be18a80").unwrap();

            let session = app_ctx.create_anonymous_session().await.unwrap();
            let db = app_ctx.session_context(session.clone()).db();

            let result = db.load_ml_model(model_id).await;

          match result {
            Err(error::Error::MachineLearningError {
                source: crate::pro::machine_learning::ml_error::MachineLearningError::UnknownModelIdInPostgres { .. },
            }) => (),
            _ => panic!("Expected UnknownModelId error"),
        }
    })
    .await;
    }
}<|MERGE_RESOLUTION|>--- conflicted
+++ resolved
@@ -263,16 +263,22 @@
                 email,
                 password_hash,
                 real_name,
+                quota_available,
                 active)
             VALUES (
                 $1, 
                 $2,
                 $3,
                 'admin',
+                $4,
                 true
             );"#,
             )
             .await?;
+
+        let quota_available =
+            crate::util::config::get_config_element::<crate::pro::util::config::Quota>()?
+                .default_available_quota;
 
         tx.execute(
             &stmt,
@@ -281,6 +287,7 @@
                 &user_config.admin_email,
                 &bcrypt::hash(user_config.admin_password)
                     .expect("Admin password hash should be valid"),
+                &quota_available,
             ],
         )
         .await?;
@@ -627,11 +634,8 @@
         LayerDb, LayerProviderDb, LayerProviderListing, LayerProviderListingOptions,
         INTERNAL_PROVIDER_ID,
     };
-<<<<<<< HEAD
+    use crate::pro::ge_context;
     use crate::pro::machine_learning::ml_model::{MlModel, MlModelDb};
-=======
-    use crate::pro::ge_context;
->>>>>>> 664a57cd
     use crate::pro::permissions::{Permission, PermissionDb, RoleDescription, RoleId};
     use crate::pro::users::{
         ExternalUserClaims, RoleDb, UserCredentials, UserDb, UserId, UserRegistration,
@@ -3591,45 +3595,39 @@
         assert_eq!(db.quota_used_by_user(&user2).await.unwrap(), 3);
     }
 
-    #[tokio::test(flavor = "multi_thread", worker_threads = 1)]
-    async fn it_persists_ml_models() {
-        with_pro_temp_context(|app_ctx, _| async move {
-            let id = MlModelId::from_str("3db69b02-6d7a-4112-a355-e3745be18a80").unwrap();
-            let input = MlModel {
-                id,
-                content: "model content".to_owned(),
-            };
-
-            let session = app_ctx.create_anonymous_session().await.unwrap();
-
-            let db = app_ctx.session_context(session.clone()).db();
-
-            db.store_ml_model(input.clone()).await.unwrap();
-
-            let model = db.load_ml_model(id).await.unwrap();
-
-            assert_eq!(model, input);
-        })
-        .await;
-    }
-
-    #[tokio::test(flavor = "multi_thread", worker_threads = 1)]
-    async fn it_fails_to_load_nonexistent_ml_model() {
-        with_pro_temp_context(|app_ctx, _| async move {
-            let model_id = MlModelId::from_str("3db69b02-6d7a-4112-a355-e3745be18a80").unwrap();
-
-            let session = app_ctx.create_anonymous_session().await.unwrap();
-            let db = app_ctx.session_context(session.clone()).db();
-
-            let result = db.load_ml_model(model_id).await;
-
-          match result {
+    #[ge_context::test]
+    async fn it_persists_ml_models(app_ctx: ProPostgresContext<NoTls>) {
+        let id = MlModelId::from_str("3db69b02-6d7a-4112-a355-e3745be18a80").unwrap();
+        let input = MlModel {
+            id,
+            content: "model content".to_owned(),
+        };
+
+        let session = app_ctx.create_anonymous_session().await.unwrap();
+
+        let db = app_ctx.session_context(session.clone()).db();
+
+        db.store_ml_model(input.clone()).await.unwrap();
+
+        let model = db.load_ml_model(id).await.unwrap();
+
+        assert_eq!(model, input);
+    }
+
+    #[ge_context::test]
+    async fn it_fails_to_load_nonexistent_ml_model(app_ctx: ProPostgresContext<NoTls>) {
+        let model_id = MlModelId::from_str("3db69b02-6d7a-4112-a355-e3745be18a80").unwrap();
+
+        let session = app_ctx.create_anonymous_session().await.unwrap();
+        let db = app_ctx.session_context(session.clone()).db();
+
+        let result = db.load_ml_model(model_id).await;
+
+        match result {
             Err(error::Error::MachineLearningError {
                 source: crate::pro::machine_learning::ml_error::MachineLearningError::UnknownModelIdInPostgres { .. },
             }) => (),
             _ => panic!("Expected UnknownModelId error"),
         }
-    })
-    .await;
     }
 }