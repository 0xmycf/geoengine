--- conflicted
+++ resolved
@@ -1,11 +1,7 @@
 use clap::{Parser, Subcommand};
 use geoengine_services::cli::{
-<<<<<<< HEAD
-    check_heartbeat, check_successful_startup, output_openapi_json, CheckSuccessfulStartup,
-    Heartbeat, OpenAPIGenerate,
-=======
-    CheckSuccessfulStartup, Heartbeat, check_heartbeat, check_successful_startup,
->>>>>>> 55ff63a6
+    CheckSuccessfulStartup, Heartbeat, OpenAPIGenerate, check_heartbeat, check_successful_startup,
+    output_openapi_json,
 };
 
 /// CLI for Geo Engine Utilities
