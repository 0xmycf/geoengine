--- conflicted
+++ resolved
@@ -159,11 +159,8 @@
     OnlyAdminsCanCreateDatasetFromVolume,
     AdminsCannotCreateDatasetFromUpload,
 
-<<<<<<< HEAD
     OperationRequiresAdminPrivilige,
-=======
     OperationRequiresOwnerPermission,
->>>>>>> 614e323f
 
     #[snafu(display("Permission denied for dataset with id {:?}", dataset))]
     DatasetPermissionDenied {
