use geoengine_datatypes::spatial_reference::SpatialReferenceOption;
use snafu::Snafu;
use strum::IntoStaticStr;
use warp::reject::Reject;

pub type Result<T, E = Error> = std::result::Result<T, E>;
#[derive(Debug, Snafu, IntoStaticStr)]
#[snafu(visibility = "pub(crate)")]
pub enum Error {
    DataType {
        source: geoengine_datatypes::error::Error,
    },
    Operator {
        source: geoengine_operators::error::Error,
    },
    Http {
        source: warp::http::Error,
    },
    Uuid {
        source: uuid::Error,
    },
    SerdeJson {
        source: serde_json::Error,
    },
    Io {
        source: std::io::Error,
    },
    TokioJoin {
        source: tokio::task::JoinError,
    },

    TokioSignal {
        source: std::io::Error,
    },

    Reqwest {
        source: reqwest::Error,
    },

    TokioChannelSend,

    #[snafu(display("Unable to parse query string: {}", source))]
    UnableToParseQueryString {
        source: serde_urlencoded::de::Error,
    },

    ServerStartup,

    #[snafu(display("Registration failed: {}", reason))]
    RegistrationFailed {
        reason: String,
    },
    #[snafu(display("Tried to create duplicate: {}", reason))]
    Duplicate {
        reason: String,
    },
    #[snafu(display("User does not exist or password is wrong."))]
    LoginFailed,
    LogoutFailed,
    #[snafu(display("The session id is invalid."))]
    InvalidSession,
    #[snafu(display("Header with authorization token not provided."))]
    MissingAuthorizationHeader,
    #[snafu(display("Authentication scheme must be Bearer."))]
    InvalidAuthorizationScheme,

    #[snafu(display("Authorization error: {:?}", source))]
    Authorization {
        source: Box<Error>,
    },
    #[snafu(display("Failed to create the project."))]
    ProjectCreateFailed,
    #[snafu(display("Failed to list projects."))]
    ProjectListFailed,
    #[snafu(display("The project failed to load."))]
    ProjectLoadFailed,
    #[snafu(display("Failed to update the project."))]
    ProjectUpdateFailed,
    #[snafu(display("Failed to delete the project."))]
    ProjectDeleteFailed,
    PermissionFailed,
    ProjectDbUnauthorized,

    InvalidNamespace,

    InvalidSpatialReference,
    #[snafu(display("SpatialReferenceMissmatch: Found {}, expected: {}", found, expected))]
    SpatialReferenceMissmatch {
        found: SpatialReferenceOption,
        expected: SpatialReferenceOption,
    },

    InvalidWfsTypeNames,

    NoWorkflowForGivenId,

    #[cfg(feature = "postgres")]
    TokioPostgres {
        source: bb8_postgres::tokio_postgres::Error,
    },

    TokioPostgresTimeout,

    #[snafu(display("Identifier does not have the right format."))]
    InvalidUuid,
    SessionNotInitialized,

    ConfigLockFailed,

    Config {
        source: config::ConfigError,
    },

    AddrParse {
        source: std::net::AddrParseError,
    },

    MissingWorkingDirectory {
        source: std::io::Error,
    },

    MissingSettingsDirectory,

    DatasetIdTypeMissMatch,
    UnknownDatasetId,
    UnknownProviderId,
    MissingDatasetId,

    #[snafu(display("Parameter {} must have length between {} and {}", parameter, min, max))]
    InvalidStringLength {
        parameter: String,
        min: usize,
        max: usize,
    },

    #[snafu(display("Limit must be <= {}", limit))]
    InvalidListLimit {
        limit: usize,
    },

    UploadFieldMissingFileName,
    UnknownUploadId,
    PathIsNotAFile,
    MultiPartBoundaryMissing,
    InvalidUploadFileName,
    InvalidDatasetName,
    DatasetHasNoAutoImportableLayer,
    #[snafu(display("GdalError: {}", source))]
    Gdal {
        source: gdal::errors::GdalError,
    },
    EmptyDatasetCannotBeImported,
    NoMainFileCandidateFound,
    NoFeatureDataTypeForColumnDataType,

    UnknownSpatialReference {
        srs_string: String,
    },

    NotYetImplemented,

    StacNoSuchBand {
        band_name: String,
    },
    StacInvalidGeoTransform,
    StacInvalidBbox,
    StacJsonRespone {
        url: String,
        response: String,
        error: serde_json::Error,
    },
    RasterDataTypeNotSupportByGdal,

    ExternalAddressNotConfigured,

    MissingSpatialReference,

    WcsVersionNotSupported,
    WcsGridOriginMustEqualBoundingboxUpperLeft,
    WcsBoundingboxCrsMustEqualGridBaseCrs,
    WcsInvalidGridOffsets,

<<<<<<< HEAD
    InvalidDatasetId,

    GfbioMissingAbcdField,
=======
    Logger {
        source: flexi_logger::FlexiLoggerError,
    },
>>>>>>> fd51fcc4
}

impl Reject for Error {}

impl From<geoengine_datatypes::error::Error> for Error {
    fn from(e: geoengine_datatypes::error::Error) -> Self {
        Self::DataType { source: e }
    }
}

impl From<geoengine_operators::error::Error> for Error {
    fn from(e: geoengine_operators::error::Error) -> Self {
        Self::Operator { source: e }
    }
}

#[cfg(feature = "postgres")]
impl From<bb8_postgres::bb8::RunError<<bb8_postgres::PostgresConnectionManager<bb8_postgres::tokio_postgres::NoTls> as bb8_postgres::bb8::ManageConnection>::Error>> for Error {
    fn from(e: bb8_postgres::bb8::RunError<<bb8_postgres::PostgresConnectionManager<bb8_postgres::tokio_postgres::NoTls> as bb8_postgres::bb8::ManageConnection>::Error>) -> Self {
        match e {
            bb8_postgres::bb8::RunError::User(e) => Self::TokioPostgres { source: e },
            bb8_postgres::bb8::RunError::TimedOut => Self::TokioPostgresTimeout,
        }
    }
}

#[cfg(feature = "postgres")]
impl From<bb8_postgres::tokio_postgres::error::Error> for Error {
    fn from(e: bb8_postgres::tokio_postgres::error::Error) -> Self {
        Self::TokioPostgres { source: e }
    }
}

impl From<serde_json::Error> for Error {
    fn from(e: serde_json::Error) -> Self {
        Self::SerdeJson { source: e }
    }
}

impl From<std::io::Error> for Error {
    fn from(e: std::io::Error) -> Self {
        Self::Io { source: e }
    }
}

impl From<gdal::errors::GdalError> for Error {
    fn from(gdal_error: gdal::errors::GdalError) -> Self {
        Self::Gdal { source: gdal_error }
    }
}

impl From<reqwest::Error> for Error {
    fn from(source: reqwest::Error) -> Self {
        Self::Reqwest { source }
    }
}

impl From<flexi_logger::FlexiLoggerError> for Error {
    fn from(source: flexi_logger::FlexiLoggerError) -> Self {
        Self::Logger { source }
    }
}<|MERGE_RESOLUTION|>--- conflicted
+++ resolved
@@ -180,15 +180,13 @@
     WcsBoundingboxCrsMustEqualGridBaseCrs,
     WcsInvalidGridOffsets,
 
-<<<<<<< HEAD
     InvalidDatasetId,
 
     GfbioMissingAbcdField,
-=======
+
     Logger {
         source: flexi_logger::FlexiLoggerError,
     },
->>>>>>> fd51fcc4
 }
 
 impl Reject for Error {}
