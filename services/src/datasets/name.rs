--- conflicted
+++ resolved
@@ -1,14 +1,10 @@
 use geoengine_datatypes::dataset::{DatasetId, NamedData};
 use postgres_types::{FromSql, ToSql};
 use serde::{de::Visitor, Deserialize, Serialize};
-<<<<<<< HEAD
-use utoipa::{IntoParams, PartialSchema, ToSchema};
-=======
 use snafu::Snafu;
 use std::str::FromStr;
 use strum::IntoStaticStr;
-use utoipa::{IntoParams, ToSchema};
->>>>>>> 092b0555
+use utoipa::{IntoParams, PartialSchema, ToSchema};
 
 /// A (optionally namespaced) name for a `Dataset`.
 /// It can be resolved into a [`DataId`] if you know the data provider.
