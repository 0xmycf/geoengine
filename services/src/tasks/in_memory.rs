--- conflicted
+++ resolved
@@ -29,11 +29,7 @@
 
 impl SimpleTaskManager {
     async fn write_lock_all(&self) -> WriteLockAll {
-<<<<<<< HEAD
-        let (handles, tasks, tasks_by_id, task_list) = tokio::join!(
-=======
-        let (handles, tasks_by_id, task_list, unique_tasks) = tokio::join!(
->>>>>>> ce33b59a
+        let (handles, tasks, tasks_by_id, task_list, unique_tasks) = tokio::join!(
             self.handles.write(),
             self.tasks.write(),
             self.tasks_by_id.write(),
